#!/usr/bin/env python3
# -*- coding: utf-8 -*-
"""
Created on Tue Aug  6 21:44:08 2019

@author: dreardon
"""

from setuptools import setup

setup(
    name='scintools',
    version='0.4',
    description='Tools for analysing pulsar scintillation.',
    long_description="See: `github.com/danielreardon/scintools \
                      <https://github.com/danielreardon/scintools>`_.",
    classifiers=[
        'Topic :: Scientific/Engineering :: Astronomy',
        'Topic :: Scientific/Engineering :: Physics',
        'Topic :: Scientific/Engineering :: Mathematics',
        'Intended Audience :: Science/Research',
        'Programming Language :: Python :: 3.10',
        'Topic :: Software Development :: Libraries :: Python Modules',
    ],
    keywords='dynamic-spectrum, pulsar-timing, scintillation,\
              pulsar-scintillation',
    url='https://github.com/danielreardon/scintools',
    author='Daniel J. Reardon',
    author_email='dreardon@swin.edu.au',
    license='MIT',
    packages=['scintools'],
<<<<<<< HEAD
    install_requires=['numpy', 'scipy', 'matplotlib', 'corner', 'lmfit', 'astropy', 'emcee', 'bilby'],
=======
    install_requires=['numpy<1.23.0', 'scipy', 'matplotlib', 'lmfit', 'astropy', 'emcee', 'bilby', 'pillow', 'six', 'scikit-image'],
>>>>>>> 88f06d32
    include_package_data=True,
    zip_safe=False,
)


<|MERGE_RESOLUTION|>--- conflicted
+++ resolved
@@ -29,11 +29,7 @@
     author_email='dreardon@swin.edu.au',
     license='MIT',
     packages=['scintools'],
-<<<<<<< HEAD
-    install_requires=['numpy', 'scipy', 'matplotlib', 'corner', 'lmfit', 'astropy', 'emcee', 'bilby'],
-=======
     install_requires=['numpy<1.23.0', 'scipy', 'matplotlib', 'lmfit', 'astropy', 'emcee', 'bilby', 'pillow', 'six', 'scikit-image'],
->>>>>>> 88f06d32
     include_package_data=True,
     zip_safe=False,
 )
