#!/usr/bin/env python3
# -*- coding: utf-8 -*-
"""
Created on Tue Aug  6 21:44:08 2019

@author: dreardon
"""

from setuptools import setup

setup(
    name='scintools',
    version='0.2',
    description='Tools for analysing pulsar scintillation.',
    long_description="See: `github.com/danielreardon/scintools \
                      <https://github.com/danielreardon/scintools>`_.",
    classifiers=[
        'Topic :: Scientific/Engineering :: Astronomy',
        'Topic :: Scientific/Engineering :: Physics',
        'Topic :: Scientific/Engineering :: Mathematics',
        'Intended Audience :: Science/Research',
        'Programming Language :: Python :: 3.6',
        'Topic :: Software Development :: Libraries :: Python Modules',
    ],
    keywords='dynamic-spectrum, pulsar-timing, scintillation,\
              pulsar-scintillation',
    url='https://github.com/danielreardon/scintools',
    author='Daniel J. Reardon',
    author_email='dreardon@swin.edu.au',
    license='MIT',
    packages=['scintools'],
<<<<<<< HEAD
    install_requires=['numpy', 'scipy', 'matplotlib', 'corner', 'lmfit', 'astropy', 'emcee'],
=======
    install_requires=['numpy', 'scipy', 'matplotlib', 'corner', 'lmfit', 'astropy', 'emcee', 'bilby'],
>>>>>>> 499f3d0e
    include_package_data=True,
    zip_safe=False,
)<|MERGE_RESOLUTION|>--- conflicted
+++ resolved
@@ -29,11 +29,7 @@
     author_email='dreardon@swin.edu.au',
     license='MIT',
     packages=['scintools'],
-<<<<<<< HEAD
-    install_requires=['numpy', 'scipy', 'matplotlib', 'corner', 'lmfit', 'astropy', 'emcee'],
-=======
     install_requires=['numpy', 'scipy', 'matplotlib', 'corner', 'lmfit', 'astropy', 'emcee', 'bilby'],
->>>>>>> 499f3d0e
     include_package_data=True,
     zip_safe=False,
 )