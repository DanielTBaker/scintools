#!/usr/bin/env python

"""
dynspec.py
----------------------------------
Dynamic spectrum class
"""

from __future__ import (absolute_import, division,
                        print_function, unicode_literals)

import time
import os
from os.path import split
import numpy as np
import matplotlib.pyplot as plt
import scipy.constants as sc
from copy import deepcopy as cp
from scintools.scint_models import scint_acf_model, scint_acf_model_2d_approx,\
                         scint_acf_model_2d, tau_acf_model, dnu_acf_model,\
                         fit_parabola, fit_log_parabola, fitter, \
                         powerspectrum_model
from scintools.scint_utils import is_valid, svd_model, interp_nan_2d
from scipy.interpolate import griddata, interp1d, RectBivariateSpline, interp2d
from scipy.integrate import quad
from scipy.signal import convolve2d, medfilt, savgol_filter
from scipy.io import loadmat


class Dynspec:

    def __init__(self, filename=None, dyn=None, verbose=True, process=True,
                 lamsteps=False):
        """"
        Initialise a dynamic spectrum object by either reading from file
            or from existing object
        """

        if filename:
            self.load_file(filename, verbose=verbose, process=process,
                           lamsteps=lamsteps)
        elif dyn:
            self.load_dyn_obj(dyn, verbose=verbose, process=process,
                              lamsteps=lamsteps)
        else:
            print("Error: No dynamic spectrum file or object")

    def __add__(self, other):
        """
        Defines dynamic spectra addition, which is concatination in time,
            with the gaps filled
        """

        print("Now adding {} ...".format(other.name))

        if self.freq != other.freq \
                or self.bw != other.bw or self.df != other.df:
            print("WARNING: Code does not yet account for different \
                  frequency properties")

        # Set constant properties
        bw = self.bw
        df = self.df
        freqs = self.freqs
        freq = self.freq
        nchan = self.nchan
        dt = self.dt

        # Calculate properties for the gap
        timegap = round((other.mjd - self.mjd)*86400
                        - self.tobs, 1)  # time between two dynspecs
        extratimes = np.arange(self.dt/2, timegap, dt)
        if timegap < dt:
            extratimes = [0]
            nextra = 0
        else:
            nextra = len(extratimes)
        dyngap = np.zeros([np.shape(self.dyn)[0], nextra])

        # Set changed properties
        name = self.name.split('.')[0] + "+" + other.name.split('.')[0] \
            + ".dynspec"
        header = self.header + other.header
        # times = np.concatenate((self.times, self.times[-1] + extratimes,
        #                       self.times[-1] + extratimes[-1] + other.times))
        nsub = self.nsub + nextra + other.nsub
        tobs = self.tobs + timegap + other.tobs
        # Note: need to check "times" attribute for added dynspec
        times = np.linspace(0, tobs, nsub)
        mjd = np.min([self.mjd, other.mjd])  # mjd for earliest dynspec
        newdyn = np.concatenate((self.dyn, dyngap, other.dyn), axis=1)

        # Get new dynspec object with these properties
        newdyn = BasicDyn(newdyn, name=name, header=header, times=times,
                          freqs=freqs, nchan=nchan, nsub=nsub, bw=bw,
                          df=df, freq=freq, tobs=tobs, dt=dt, mjd=mjd)

        return Dynspec(dyn=newdyn, verbose=False, process=False)

    def load_file(self, filename, verbose=True, process=True, lamsteps=False):
        """
        Load a dynamic spectrum from psrflux-format file
        """

        start = time.time()
        # Import all data from filename
        if verbose:
            print("LOADING {0}...".format(filename))
        head = []
        with open(filename, "r") as file:
            for line in file:
                if line.startswith("#"):
                    headline = str.strip(line[1:])
                    head.append(headline)
                    if str.split(headline)[0] == 'MJD0:':
                        # MJD of start of obs
                        self.mjd = float(str.split(headline)[1])
        self.name = os.path.basename(filename)
        self.header = head
        rawdata = np.loadtxt(filename).transpose()  # read file
        self.times = np.unique(rawdata[2]*60)  # time since obs start (secs)
        self.freqs = rawdata[3]  # Observing frequency in MHz.
        fluxes = rawdata[4]  # fluxes
        fluxerrs = rawdata[5]  # flux errors
        self.nchan = int(np.unique(rawdata[1])[-1])  # number of channels
        self.bw = self.freqs[-1] - self.freqs[0]  # obs bw
        self.df = round(self.bw/self.nchan, 5)  # channel bw
        self.bw = round(self.bw + self.df, 2)  # correct bw
        self.nchan += 1  # correct nchan
        self.nsub = int(np.unique(rawdata[0])[-1]) + 1
        self.tobs = self.times[-1]+self.times[0]  # initial estimate of tobs
        self.dt = self.tobs/self.nsub
        if self.dt > 1:
            self.dt = round(self.dt)
        else:
            self.times = np.linspace(self.times[0], self.times[-1], self.nsub)
        self.tobs = self.dt * self.nsub  # recalculated tobs
        # Now reshape flux arrays into a 2D matrix
        self.freqs = np.unique(self.freqs)
        self.freq = round(np.mean(self.freqs), 2)
        fluxes = fluxes.reshape([self.nsub, self.nchan]).transpose()
        fluxerrs = fluxerrs.reshape([self.nsub, self.nchan]).transpose()
        if self.df < 0:  # flip things
            self.df = -self.df
            self.bw = -self.bw
            # Flip flux matricies since self.freqs is now in ascending order
            fluxes = np.flip(fluxes, 0)
            fluxerrs = np.flip(fluxerrs, 0)
        # Finished reading, now setup dynamic spectrum
        self.dyn = fluxes  # initialise dynamic spectrum
        self.lamsteps = lamsteps
        if process:
            self.default_processing(lamsteps=lamsteps)  # do default processing
        end = time.time()
        if verbose:
            print("...LOADED in {0} seconds\n".format(round(end-start, 2)))
            self.info()

    def load_dyn_obj(self, dyn, verbose=True, process=True, lamsteps=False):
        """
        Load in a dynamic spectrum object of different type.
        """

        start = time.time()
        # Import all data from filename
        if verbose:
            print("LOADING DYNSPEC OBJECT {0}...".format(dyn.name))
        self.name = dyn.name
        self.header = dyn.header
        self.times = dyn.times  # time since obs start (secs)
        self.freqs = dyn.freqs  # Observing frequency in MHz.
        self.nchan = dyn.nchan  # number of channels
        self.nsub = dyn.nsub
        self.bw = dyn.bw  # obs bw
        self.df = dyn.df  # channel bw
        self.freq = dyn.freq
        self.tobs = dyn.tobs  # initial estimate of tobs
        self.dt = dyn.dt
        self.mjd = dyn.mjd
        self.dyn = dyn.dyn
        self.lamsteps = lamsteps
        if process:
            self.default_processing(lamsteps=lamsteps)  # do default processing
        end = time.time()
        if verbose:
            print("...LOADED in {0} seconds\n".format(round(end-start, 2)))
            self.info()

    def default_processing(self, lamsteps=False):
        """
        Default processing of a Dynspec object
        """

        self.trim_edges()  # remove zeros on band edges
        self.refill()  # refill and zeroed regions with linear interpolation
        # self.correct_dyn()  # correct by svd
        self.calc_acf()  # calculate the ACF
        if lamsteps:
            self.scale_dyn()
        self.calc_sspec(lamsteps=lamsteps)  # Calculate secondary spectrum

    def plot_dyn(self, lamsteps=False, input_dyn=None, filename=None,
                 input_x=None, input_y=None, trap=False, display=True,
                 figsize=(9, 9)):
        """
        Plot the dynamic spectrum
        """
        if input_dyn is None:
            if lamsteps:
                if not hasattr(self, 'lamdyn'):
                    self.scale_dyn()
                dyn = self.lamdyn
            elif trap:
                if not hasattr(self, 'trapdyn'):
                    self.scale_dyn(scale='trapezoid')
                dyn = self.trapdyn
            else:
                dyn = self.dyn
        else:
            dyn = input_dyn
        medval = np.median(dyn[is_valid(dyn)*np.array(np.abs(
                                                      is_valid(dyn)) > 0)])
        minval = np.min(dyn[is_valid(dyn)*np.array(np.abs(
                                                   is_valid(dyn)) > 0)])
        # standard deviation
        std = np.std(dyn[is_valid(dyn)*np.array(np.abs(
                                                is_valid(dyn)) > 0)])
        vmin = minval + std
        vmax = medval + 4*std
        if display or (filename is not None):
            plt.figure(figsize=figsize)
        if input_dyn is None:
            if lamsteps:
                plt.pcolormesh(self.times/60, self.lam, dyn,
                               vmin=vmin, vmax=vmax, linewidth=0,
                               rasterized=True)
                plt.ylabel('Wavelength (m)')
            else:
                plt.pcolormesh(self.times/60, self.freqs, dyn,
                               vmin=vmin, vmax=vmax, linewidth=0,
                               rasterized=True)
                plt.ylabel('Frequency (MHz)')
            plt.xlabel('Time (mins)')
            # plt.colorbar()  # arbitrary units
        else:
            plt.pcolormesh(input_x, input_y, dyn, vmin=vmin, vmax=vmax,
                           linewidth=0, rasterized=True)

        if filename is not None:
            plt.savefig(filename, dpi=300, papertype='a4', bbox_inches='tight',
                        pad_inches=0.1)
            plt.close()
        elif input_dyn is None and display:
            plt.show()

    def plot_acf(self, method='acf1d', alpha=5.3, contour=False, filename=None,
                 input_acf=None, input_t=None, input_f=None, fit=True,
                 mcmc=False, display=True, figsize=(9, 9)):
        """
        Plot the ACF
        """
        if not hasattr(self, 'acf'):
            self.calc_acf()
        if not hasattr(self, 'tau') and input_acf is None and fit:
            self.get_scint_params(method=method, alpha=alpha, mcmc=mcmc)
        if input_acf is None:
            arr = self.acf
            tspan = self.tobs
            fspan = self.bw
        else:
            arr = input_acf
            tspan = max(input_t) - min(input_t)
            fspan = max(input_f) - min(input_f)
        arr = np.fft.ifftshift(arr)
        wn = arr[0][0] - arr[0][1]  # subtract the white noise spike
        arr[0][0] = arr[0][0] - wn  # Set the noise spike to zero for plotting
        arr = np.fft.fftshift(arr)
        t_delays = np.linspace(-tspan/60, tspan/60, np.shape(arr)[1])
        f_shifts = np.linspace(-fspan, fspan, np.shape(arr)[0])
        if input_acf is None:  # Also plot scintillation scales axes
            fig, ax1 = plt.subplots(figsize=figsize)
            if contour:
                im = ax1.contourf(t_delays, f_shifts, arr)
            else:
                im = ax1.pcolormesh(t_delays, f_shifts, arr, linewidth=0,
                               rasterized=True)
            ax1.set_ylabel('Frequency lag (MHz)')
            ax1.set_xlabel('Time lag (mins)')
            miny, maxy = ax1.get_ylim()
            if fit:
                ax2 = ax1.twinx()
                ax2.set_ylim(miny/self.dnu, maxy/self.dnu)
                ax2.set_ylabel('Frequency lag / (dnu_d = {0})'.
                               format(round(self.dnu, 2)))
                ax3 = ax1.twiny()
                minx, maxx = ax1.get_xlim()
                ax3.set_xlim(minx/(self.tau/60), maxx/(self.tau/60))
                ax3.set_xlabel('Time lag/(tau_d={0})'.format(round(
                                                             self.tau/60, 2)))
            fig.colorbar(im, pad=0.15)
        else:  # just plot acf without scales
            if contour:
                plt.contourf(t_delays, f_shifts, arr)
            else:
                plt.pcolormesh(t_delays, f_shifts, arr, linewidth=0,
                               rasterized=True)
            plt.ylabel('Frequency lag (MHz)')
            plt.xlabel('Time lag (mins)')

        if filename is not None:
            plt.savefig(filename, dpi=300, papertype='a4', bbox_inches='tight',
                        pad_inches=0.1)
            plt.close()
        elif input_acf is None and display:
            plt.show()

    def plot_sspec(self, lamsteps=False, input_sspec=None, filename=None,
                   input_x=None, input_y=None, trap=False, prewhite=True,
                   plotarc=False, maxfdop=np.inf, delmax=None, ref_freq=1400,
                   cutmid=0, startbin=0, display=True, colorbar=True,
                   title=None, figsize=(9, 9), subtract_artefacts=False,
                   overplot_curvature=None):
        """
        Plot the secondary spectrum
        """
        if input_sspec is None:
            if lamsteps:
                if not hasattr(self, 'lamsspec'):
                    self.calc_sspec(lamsteps=lamsteps, prewhite=prewhite)
                sspec = cp(self.lamsspec)
            elif trap:
                if not hasattr(self, 'trapsspec'):
                    self.calc_sspec(trap=trap, prewhite=prewhite)
                sspec = cp(self.trapsspec)
            else:
                if not hasattr(self, 'sspec'):
                    self.calc_sspec(lamsteps=lamsteps, prewhite=prewhite)
                sspec = cp(self.sspec)
            xplot = cp(self.fdop)
        else:
            sspec = input_sspec
            xplot = input_x

        if subtract_artefacts:
            # Subtract off delay response constant in Doppler
            # Estimate using outer 10% of spectrum
            delay_response = np.nanmean(sspec[:, np.argwhere(
                    np.abs(self.fdop) > 0.9*np.max(self.fdop))], axis=1)
            delay_response -= np.median(delay_response)
            sspec = np.subtract(sspec, delay_response)

        medval = np.median(sspec[is_valid(sspec)*np.array(np.abs(sspec) > 0)])
        # std = np.std(sspec[is_valid(sspec)*np.array(np.abs(sspec) > 0)])
        maxval = np.max(sspec[is_valid(sspec)*np.array(np.abs(sspec) > 0)])
        vmin = medval - 3
        vmax = maxval - 3

        # Get fdop plotting range
        indicies = np.argwhere(np.abs(xplot) < maxfdop)
        xplot = xplot[indicies].squeeze()
        sspec = sspec[:, indicies].squeeze()
        nr, nc = np.shape(sspec)
        sspec[:, int(nc/2-np.floor(cutmid/2)):int(nc/2 +
                                                  np.ceil(cutmid/2))] = np.nan
        sspec[:startbin, :] = np.nan
        # Maximum value delay axis (us @ ref_freq)
        delmax = np.max(self.tdel) if delmax is None else delmax
        delmax = delmax*(ref_freq/self.freq)**2
        ind = np.argmin(abs(self.tdel-delmax))
        if display or (filename is not None):
            plt.figure(figsize=figsize)
        if input_sspec is None:
            if lamsteps:
                plt.pcolormesh(xplot, self.beta[:ind], sspec[:ind, :],
                               vmin=vmin, vmax=vmax, linewidth=0,
                               rasterized=True)
                plt.ylabel(r'$f_\lambda$ (m$^{-1}$)')
            else:
                plt.pcolormesh(xplot, self.tdel[:ind], sspec[:ind, :],
                               vmin=vmin, vmax=vmax, linewidth=0,
                               rasterized=True)
                plt.ylabel(r'$f_\nu$ ($\mu$s)')
            if overplot_curvature is not None:
                plt.plot(xplot, overplot_curvature*xplot**2, 'r--')
            plt.xlabel(r'$f_t$ (mHz)')
            bottom, top = plt.ylim()
            if plotarc:
                if lamsteps:
                    eta = self.betaeta
                else:
                    eta = self.eta
                plt.plot(xplot, eta*np.power(xplot, 2),
                         'r--', alpha=0.5)
            plt.ylim(bottom, top)

        else:
            plt.pcolormesh(xplot, input_y, sspec, vmin=vmin, vmax=vmax,
                           linewidth=0, rasterized=True)
        if colorbar:
            plt.colorbar()
        if title:
            plt.title(title)

        if filename is not None:
            plt.savefig(filename, dpi=300, papertype='a4', bbox_inches='tight',
                        pad_inches=0.1)
            plt.close()
        elif input_sspec is None and display:
            plt.show()

    def plot_scat_im(self, display=True, plot_log=True, colorbar=True,
                     title=None, input_scat_im=None, input_fdop=None,
                     lamsteps=False, trap=False, clean=True, use_angle=False,
                     use_spatial=False, s=None, veff=None, d=None,
                     filename=None):
        """
        Plot the scattered image
        """
        c = 299792458.0  # m/s
        if input_scat_im is None:
            if not hasattr(self, 'scat_im'):
                if lamsteps:
                    input_sspec = self.lamsspec
                elif trap:
                    input_sspec = self.trapsspec
                else:
                    input_sspec = self.sspec
                self.calc_scat_im(input_sspec=input_sspec,
                                  lamsteps=lamsteps, trap=trap,
                                  clean=clean)
            else:
                scat_im = self.scat_im
                xyaxes = self.scat_im_ax

        else:
            scat_im = input_scat_im
            xyaxes = input_fdop

        if use_angle:
            # plot in on-sky angle
            thetarad = (xyaxes / (1e9 * self.freq)) * \
                       (c * s / (veff * 1000))
            thetaas = (thetarad * 180 / np.pi) * 3600
            xyaxes = thetaas
        elif use_spatial:
            # plot in spatial coordinates
            thetarad = (xyaxes / (1e9 * self.freq)) * \
                       (c * s / (veff * 1000))
            thetaas = (thetarad * 180 / np.pi) * 3600
            xyaxes = thetaas * (1 - s) * d * 1000

        if plot_log:
            scat_im -= np.min(scat_im)
            scat_im += 1e-10
            scat_im = 10 * np.log10(scat_im)
        medval = np.median(scat_im[is_valid(scat_im) *
                                   np.array(np.abs(scat_im) > 0)])
        maxval = np.max(scat_im[is_valid(scat_im) *
                                np.array(np.abs(scat_im) > 0)])
        vmin = medval - 3
        vmax = maxval - 3

        plt.pcolormesh(xyaxes, xyaxes, scat_im, vmin=vmin, vmax=vmax,
                       linewidth=0, rasterized=True)
        plt.title('Scattered image')
        if use_angle:
            plt.xlabel('Angle parallel to velocity (as)')
            plt.ylabel('Angle perpendicular to velocity (as)')
        elif use_spatial:
            plt.xlabel('Distance parallel to velocity (AU)')
            plt.ylabel('Distance perpendicular to velocity (AU)')
        else:
            plt.xlabel('Angle parallel to velocity')
            plt.ylabel('Angle perpendicular to velocity')
        if title:
            plt.title(title)
        if colorbar:
            plt.colorbar()
        if filename is not None:
            plt.savefig(filename, dpi=300, papertype='a4', bbox_inches='tight',
                        pad_inches=0.1)
        if display:
            plt.show()
        else:
            plt.close()

        return xyaxes

    def plot_all(self, dyn=1, sspec=3, acf=2, norm_sspec=4, colorbar=True,
                 lamsteps=False, filename=None, display=True):
        """
        Plots multiple figures in one
        """

        # Dynamic Spectrum
        plt.subplot(2, 2, dyn)
        self.plot_dyn(lamsteps=lamsteps)
        plt.title("Dynamic Spectrum")

        # Autocovariance Function
        plt.subplot(2, 2, acf)
        self.plot_acf(subplot=True)
        plt.title("Autocovariance")

        # Secondary Spectrum
        plt.subplot(2, 2, sspec)
        self.plot_sspec(lamsteps=lamsteps)
        plt.title("Secondary Spectrum")

        # Normalised Secondary Spectrum
        plt.subplot(2, 2, norm_sspec)
        self.norm_sspec(plot=True, scrunched=False, lamsteps=lamsteps,
                        plot_fit=False)
        plt.title("Normalised fdop secondary spectrum")

        if filename is not None:
            plt.savefig(filename, bbox_inches='tight', pad_inches=0.1)
            plt.close()
        elif display:
            plt.show()

    def fit_arc(self, asymm=False, plot=False,
                delmax=None, numsteps=1e4, startbin=3, cutmid=3, lamsteps=False,
                etamax=None, etamin=None, low_power_diff=-1, figsize=(9,9),
                high_power_diff=-0.5, ref_freq=1400, constraint=[0, np.inf],
                nsmooth=5, filename=None, noise_error=True, display=True,
                log_parabola=False, logsteps=False, plot_spec=False,
                fit_spectrum=False, subtract_artefacts=False):
        """
        Find the arc curvature with maximum power along it

            constraint: Only search for peaks between constraint[0] and
                constraint[1]
        """

        if not hasattr(self, 'tdel'):
            self.calc_sspec()
        delmax = np.max(self.tdel) if delmax is None else delmax
        delmax = delmax*(ref_freq/self.freq)**2  # adjust for frequency

        if lamsteps:
            if not hasattr(self, 'lamsspec'):
                self.calc_sspec(lamsteps=lamsteps)
            sspec = np.array(cp(self.lamsspec))
            yaxis = cp(self.beta)
            ind = np.argmin(abs(self.tdel-delmax))
            ymax = self.beta[ind]  # cut beta at equivalent value to delmax
        else:
            if not hasattr(self, 'sspec'):
                self.calc_sspec()
            sspec = np.array(cp(self.sspec))
            yaxis = cp(self.tdel)
            ymax = delmax

        nr, nc = np.shape(sspec)
        # Estimate noise in secondary spectrum
        a = np.array(sspec[int(nr/2):,
                           int(nc/2 + np.ceil(cutmid/2)):].ravel())
        b = np.array(sspec[int(nr/2):, 0:int(nc/2 -
                                             np.floor(cutmid/2))].ravel())
        noise = np.std(np.concatenate((a, b)))

        # Adjust secondary spectrum
        ind = np.argmin(abs(self.tdel-delmax))
        sspec[0:startbin, :] = np.nan  # mask first N delay bins
        # mask middle N Doppler bins
        sspec[:, int(nc/2 - np.floor(cutmid/2)):int(nc/2 +
              np.ceil(cutmid/2))] = np.nan
        sspec = sspec[0:ind, :]  # cut at delmax
        yaxis = yaxis[0:ind]

        # noise of mean out to delmax.
        noise = np.sqrt(np.sum(np.power(noise, 2)))/np.sqrt(len(yaxis)*2)

        if etamax is None:
            etamax = ymax/((self.fdop[1]-self.fdop[0])*cutmid)**2
        if etamin is None:
            etamin = (yaxis[1]-yaxis[0])*startbin/(max(self.fdop))**2

        try:
            len(etamin)
            etamin_array = np.array(etamin).squeeze()
            etamax_array = np.array(etamax).squeeze()
        except TypeError:
            # Force to be arrays for iteration
            etamin_array = np.array([etamin])
            etamax_array = np.array([etamax])

        # At 1mHz for 1400MHz obs, the maximum arc terminates at delmax
        max_sqrt_eta = np.sqrt(np.max(etamax_array))
        min_sqrt_eta = np.sqrt(np.min(etamin_array))
        # Create an array with equal steps in sqrt(curvature)
        sqrt_eta_all = np.linspace(min_sqrt_eta, max_sqrt_eta, numsteps)

        for iarc in range(0, len(etamin_array)):
            if len(etamin_array) == 1:
                etamin = etamin
                etamax = etamax
            else:
                etamin = etamin_array.squeeze()[iarc]
                etamax = etamax_array.squeeze()[iarc]

            if not lamsteps:
                c = 299792458.0  # m/s
                beta_to_eta = c*1e6/((ref_freq*10**6)**2)
                etamax = etamax/(self.freq/ref_freq)**2  # correct for freq
                etamax = etamax*beta_to_eta
                etamin = etamin/(self.freq/ref_freq)**2
                etamin = etamin*beta_to_eta
                constraint = constraint/(self.freq/ref_freq)**2
                constraint = constraint*beta_to_eta

            sqrt_eta = sqrt_eta_all[(sqrt_eta_all <= np.sqrt(etamax)) *
                                    (sqrt_eta_all >= np.sqrt(etamin))]
            numsteps_new = len(sqrt_eta)

            # initiate
            etaArray = []

            # Get the normalised secondary spectrum, set for minimum eta as
            #   normalisation. Then calculate peak as
            self.norm_sspec(eta=etamin, delmax=delmax, plot=plot_spec,
                            startbin=startbin, maxnormfac=1, cutmid=cutmid,
                            lamsteps=lamsteps, scrunched=True, logsteps=logsteps,
                            plot_fit=False, numsteps=numsteps_new,
                            fit_spectrum=fit_spectrum,
                            subtract_artefacts=subtract_artefacts)
            norm_sspec = self.normsspecavg.squeeze()
            #etafrac_array = np.linspace(-1, 1, len(norm_sspec))
            etafrac_array = self.normsspec_fdop
            ind1 = np.argwhere(etafrac_array >= 0)
            ind2 = np.argwhere(etafrac_array < 0)

            if asymm:
                norm_sspec_avg1 = np.array(norm_sspec[ind1])
                norm_sspec_avg2 = np.flip(norm_sspec[ind2], axis=0)
                nspec = 2
            else:
                # take the mean
                norm_sspec_avg = np.add(norm_sspec[ind1],
                                    np.flip(norm_sspec[ind2], axis=0))/2
                nspec = 1
            etafrac_array_avg_orig = 1/etafrac_array[ind1].squeeze()

            for dummy in range(0, nspec):
                etafrac_array_avg = etafrac_array_avg_orig
                if asymm and dummy == 0:
                    spec = np.array(norm_sspec_avg1)
                elif asymm and dummy == 1:
                    spec = np.array(norm_sspec_avg2)
                else:
                    spec = np.array(norm_sspec_avg)

                spec = spec.squeeze()

                # Make sure is valid
                filt_ind = is_valid(spec)
                spec = np.flip(spec[filt_ind], axis=0)
                etafrac_array_avg = np.flip(etafrac_array_avg[filt_ind],
                                            axis=0)

                # Form eta array and cut at maximum
                etaArray = etamin*etafrac_array_avg**2
                ind = np.argwhere(etaArray < etamax)
                etaArray = etaArray[ind].squeeze()
                spec = spec[ind].squeeze()

                # Smooth data
                norm_sspec_avg_filt = \
                    savgol_filter(spec, nsmooth, 1)

                # search for peaks within constraint range
                indrange = np.argwhere((etaArray > constraint[0]) *
                                       (etaArray < constraint[1]))

                sumpow_inrange = norm_sspec_avg_filt[indrange]
                ind = np.argmin(np.abs(norm_sspec_avg_filt -
                                       np.max(sumpow_inrange)))

                # Now find eta and estimate error by fitting parabola
                #   Data from -3db on low curvature side to -1.5db on high side
                max_power = norm_sspec_avg_filt[ind]
                power = max_power
                ind1 = 1
                while (power > max_power + low_power_diff and
                       ind + ind1 < len(norm_sspec_avg_filt)-1):  # -3db
                    ind1 += 1
                    power = norm_sspec_avg_filt[ind - ind1]
                power = max_power
                ind2 = 1
                while (power > max_power + high_power_diff and
                       ind + ind2 < len(norm_sspec_avg_filt)-1):  # -1db power
                    ind2 += 1
                    power = norm_sspec_avg_filt[ind + ind2]
                # Now select this region of data for fitting
                xdata = etaArray[int(ind-ind1):int(ind+ind2)]
                ydata = spec[int(ind-ind1):int(ind+ind2)]

                # Do the fit
                # yfit, eta, etaerr = fit_parabola(xdata, ydata)
                if log_parabola:
                    yfit, eta, etaerr = fit_log_parabola(xdata, ydata)
                else:
                    yfit, eta, etaerr = fit_parabola(xdata, ydata)

                if np.mean(np.gradient(np.diff(yfit))) > 0:
                    raise ValueError('Fit returned a forward parabola.')
                eta = eta

                if noise_error:
                    # Now get error from the noise in secondary spectra instead
                    etaerr2 = etaerr  # error from parabola fit
                    power = max_power
                    ind1 = 1
                    while (power > (max_power - noise) and (ind - ind1 > 1)):
                        power = norm_sspec_avg_filt[ind - ind1]
                        ind1 += 1
                    power = max_power
                    ind2 = 1
                    while (power > (max_power - noise) and
                           (ind + ind2 < len(norm_sspec_avg_filt) - 1)):
                        ind2 += 1
                        power = norm_sspec_avg_filt[ind + ind2]

                    etaerr = np.abs(etaArray[int(ind-ind1)] -
                                    etaArray[int(ind+ind2)])/2

                self.eta_array = etaArray
                if asymm:
                    if dummy == 0:
                        self.norm_sspec_avg1 = spec
                    else:
                        self.norm_sspec_avg2 = spec
                else:
                    self.norm_sspec_avg = spec

                if iarc == 0:  # save primary
                    if asymm and dummy == 0:
                        if lamsteps:
                            self.betaeta_left = eta
                            self.betaetaerr_left = etaerr / np.sqrt(2)
                            self.betaetaerr2_left = etaerr2 / np.sqrt(2)
                        else:
                            self.eta_left = eta
                            self.etaerr_left = etaerr / np.sqrt(2)
                            self.etaerr2_left = etaerr2 / np.sqrt(2)
                    elif dummy == 1:
                        if lamsteps:
                            self.betaeta_right = eta
                            self.betaetaerr_right = etaerr / np.sqrt(2)
                            self.betaetaerr2_right = etaerr2 / np.sqrt(2)
                        else:
                            self.eta_right = eta
                            self.etaerr_right = etaerr / np.sqrt(2)
                            self.etaerr2_right = etaerr2 / np.sqrt(2)
                    else:
                        if lamsteps:
                            self.betaeta = eta
                            self.betaetaerr = etaerr / np.sqrt(2)
                            self.betaetaerr2 = etaerr2 / np.sqrt(2)
                        else:
                            self.eta = eta
                            self.etaerr = etaerr / np.sqrt(2)
                            self.etaerr2 = etaerr2 / np.sqrt(2)

            self.norm_delmax = delmax


            if plot and iarc == 0:
                plt.figure(figsize=figsize)
                plt.plot(self.eta_array, self.norm_sspec_avg)
                plt.plot(etaArray, norm_sspec_avg_filt)
                plt.plot(xdata, yfit, 'k')
                plt.axvspan(xmin=eta-etaerr, xmax=eta+etaerr,
                            facecolor='C2', alpha=0.5)
                plt.xscale('log')
                if lamsteps:
                    plt.xlabel(r'Arc curvature, '
                               r'$\eta$ (${\rm m}^{-1}\,{\rm mHz}^{-2}$)')
                else:
                    plt.xlabel('eta (tdel)')
                plt.ylabel('Mean power (dB)')
            elif plot:
                #plt.plot(xdata, yfit,
                #         color='C{0}'.format(str(int(3+iarc))))
                plt.plot(xdata, yfit,
                         color='k')
                plt.axvspan(xmin=eta-etaerr, xmax=eta+etaerr,
                            facecolor='C{0}'.format(str(int(3+iarc))),
                            alpha=0.3)
            if plot and iarc == len(etamin_array)-1:
                if filename is not None:
                    plt.savefig(filename, dpi=300,
                                bbox_inches='tight', pad_inches=0.1)
                    plt.close()
                elif display:
                    plt.show()

    def norm_sspec(self, eta=None, delmax=None, plot=False, startbin=1,
                   maxnormfac=5, minnormfac=0, cutmid=3, lamsteps=True,
                   scrunched=True, plot_fit=True, ref_freq=1400, numsteps=None,
                   filename=None, display=True, unscrunched=True, logsteps=False,
                   powerspec=True, interp_nan=False, fit_spectrum=False,
                   powerspec_cut=False, figsize=(9, 9),
                   subtract_artefacts=False):
        """
        Normalise fdop axis using arc curvature
        """

        # Maximum value delay axis (us @ ref_freq)
        delmax = np.max(self.tdel) if delmax is None else delmax
        delmax = delmax*(ref_freq/self.freq)**2

        if lamsteps:
            if not hasattr(self, 'lamsspec'):
                self.calc_sspec(lamsteps=lamsteps)
            sspec = cp(self.lamsspec)
            yaxis = cp(self.beta)
            if not hasattr(self, 'betaeta') and eta is None:
                self.fit_arc(lamsteps=lamsteps, delmax=delmax, plot=plot,
                             startbin=startbin)
        else:
            if not hasattr(self, 'sspec'):
                self.calc_sspec()
            sspec = cp(self.sspec)
            yaxis = cp(self.tdel)
            if not hasattr(self, 'eta') and eta is None:
                self.fit_arc(lamsteps=lamsteps, delmax=delmax, plot=plot,
                             startbin=startbin)
        if eta is None:
            if lamsteps:
                eta = self.betaeta
            else:
                eta = self.eta
        else:  # convert to beta
            if not lamsteps:
                c = 299792458.0  # m/s
                beta_to_eta = c*1e6/((ref_freq*10**6)**2)
                eta = eta/(self.freq/ref_freq)**2  # correct for frequency
                eta = eta*beta_to_eta

        medval = np.median(sspec[is_valid(sspec)*np.array(np.abs(sspec) > 0)])
        maxval = np.max(sspec[is_valid(sspec)*np.array(np.abs(sspec) > 0)])
        vmin = medval - 3
        vmax = maxval - 3

        ind = np.argmin(abs(self.tdel-delmax))
        sspec = sspec[startbin:ind, :]  # cut first N delay bins and at delmax
        # sspec[0:startbin] = np.nan
        nr, nc = np.shape(sspec)
        # mask out centre bins
        sspec[:, int(nc/2 - np.floor(cutmid/2)):int(nc/2 +
              np.floor(cutmid/2))] = np.nan
        tdel = yaxis[startbin:ind]

        if subtract_artefacts:
            # Subtract off delay response constant in Doppler
            # Estimate using outer 10% of spectrum
            delay_response = np.nanmean(sspec[:, np.argwhere(
                    np.abs(self.fdop) > 0.9*np.max(self.fdop))], axis=1)
            delay_response -= np.median(delay_response)
            sspec = np.subtract(sspec, delay_response)

        nr, nc = np.shape(sspec)
        # tdel = yaxis[:ind]
        fdop = self.fdop
        maxfdop = maxnormfac*np.sqrt(tdel[-1]/eta)  # Maximum fdop for plot
        if maxfdop > max(fdop):
            maxfdop = max(fdop)
        # Number of fdop bins to use. Oversample by factor of 2
        nfdop = 2*len(fdop[abs(fdop) <=
                           maxfdop]) if numsteps is None else numsteps
        if nfdop % 2 != 0:
            nfdop += 1

        if logsteps:
            # Set fdopnew in equal steps in log space
            fdoplin = np.abs(np.linspace(-maxnormfac, maxnormfac, nfdop))
            fdop_pos = 10**np.linspace(np.log10(np.min(fdoplin)),
                                       np.log10(np.max(fdoplin)), int(nfdop/2))

#            etalin = 1/fdoplin**2
#            etalog = 10**np.linspace(np.log10(np.nanmin(etalin)),
#                                     np.log10(np.nanmax(etalin)), int(nfdop/2))
#            fdop_pos = np.sqrt(1/etalog)

            fdop_neg = -np.flip(fdop_pos, axis=0)
            fdopnew = np.concatenate((fdop_neg, fdop_pos))
        else:
            fdopnew = np.linspace(-maxnormfac, maxnormfac,
                             nfdop)  # norm fdop
        if minnormfac > 0:
            unscrunched = False  # Cannot plot 2D function
            inds = np.argwhere(np.abs(fdopnew) > minnormfac)
            fdopnew = fdopnew[inds]
        if logsteps:
            normSspeclin = []
            masklin = []
        normSspec = []
        mask = []
        isspectot = np.zeros(np.shape(fdopnew))
        for ii in range(0, len(tdel)):
            itdel = tdel[ii]
            imaxfdop = maxnormfac*np.sqrt(itdel/eta)
            ifdop = fdop[abs(fdop) <= imaxfdop]/np.sqrt(itdel/eta)
            isspec = sspec[ii, abs(fdop) <= imaxfdop]  # take the iith row
            if logsteps:
                normlinelin = np.interp(fdoplin, ifdop, isspec)
                masklin.append((np.abs(fdoplin) > np.max(np.abs(ifdop))))
                normSspeclin.append(normlinelin)
            normline = np.interp(fdopnew, ifdop, isspec)
            mask.append((np.abs(fdopnew) > np.max(np.abs(ifdop))))
            normSspec.append(normline)
            isspectot = np.add(isspectot, normline)
        normSspec = np.array(normSspec).squeeze()
        if interp_nan:
            # interpolate NaN values
            normSspec = interp_nan_2d(normSspec)
            if logsteps:
                normSspeclin = np.array(normSspeclin).squeeze()
                normSspeclin = interp_nan_2d(normSspeclin)

        if logsteps:
            masklin += np.isnan(normSspeclin)
            normSspeclin = np.ma.array(normSspeclin, mask=mask)
            mask += np.isnan(normSspec)
            normSspec = np.ma.array(normSspec, mask=mask)
            self.mask = mask
            self.powerspectrum = np.ma.mean(np.power(10, normSspeclin/10),
                                            axis=1)
        else:
            mask += np.isnan(normSspec)
            normSspec = np.ma.array(normSspec, mask=mask)
            self.mask = mask
            self.powerspectrum = np.ma.mean(np.power(10, normSspec/10), axis=1)

        xdata = np.sqrt(tdel)
        ydata = np.sqrt(tdel)*self.powerspectrum
        xdata = xdata[~np.isnan(xdata)]
        ydata = ydata[~np.isnan(ydata)]

        # Initial guesses:
        alpha = -11/3
        index = np.argmin(np.abs(xdata - 10))
        amp = ydata[index] * xdata[index]**-alpha
        # Median of last 10%
        wn = np.min(ydata)
        if fit_spectrum:

            from lmfit import Minimizer, Parameters
            import corner

            params = Parameters()
            params.add('wn', value=wn, vary=True, min=np.min(ydata), max=np.inf)
            params.add('alpha', value=alpha, vary=True, min=-np.inf, max=0)
            params.add('amp', value=amp, vary=True, min=0.0, max=np.inf)

            results = fitter(powerspectrum_model, params, (xdata, ydata))

            params = results.params

            wn = params['wn'].value
            amp = params['amp'].value
            alpha = params['alpha'].value

            self.ps_wn = wn
            self.ps_amp = amp
            self.ps_alpha = alpha

            self.ps_wn_err = params['wn'].stderr
            self.ps_amp_err = params['amp'].stderr
            self.ps_alpha_err = params['alpha'].stderr

        #Now define weights for the normalised spectrum sum
        arc_spectrum = amp*xdata**alpha
        self.weights = 10*np.log10(arc_spectrum)

        # make average
        if powerspec_cut:
            indices = np.argwhere(arc_spectrum > wn)
            isspecavg = np.ma.average(normSspec[indices, :], axis=0,
                                      weights=self.weights[indices].squeeze()).squeeze()
        else:
            #isspecavg = np.ma.average(normSspec, axis=0,
            #                       weights=self.weights.squeeze()).squeeze()
            isspecavg = np.average(normSspec.data, axis=0,
                                   weights=self.weights.squeeze()).squeeze()


        self.normsspecavg = isspecavg
        self.normsspec = normSspec
        self.normsspec_tdel = tdel
        self.normsspec_fdop = fdopnew

        if plot:
            # Plot delay-scrunched "power profile"
            if scrunched:
                if display or (filename is not None):
                    plt.figure(figsize=figsize)
                plt.plot(fdopnew, isspecavg)
                bottom, top = plt.ylim()
                plt.xlabel("Normalised $f_t$")
                plt.ylabel("Mean power (dB)")
                if plot_fit:
                    plt.plot([1, 1], [bottom*0.9, top*1.1], 'r--', alpha=0.5)
                    plt.plot([-1, -1], [bottom*0.9, top*1.1], 'r--', alpha=0.5)
                plt.ylim(bottom*0.9, top*1.1)
                plt.xlim(-maxnormfac, maxnormfac)
                if filename is not None:
                    filename_name = filename.split('.')[0]
                    if '+' in filename_name:
                        filename_name = filename_name.split('+')[0]
                    filename_extension = filename.split('.')[-1]
                    plt.savefig(filename_name + '_1d.' + filename_extension,
                                bbox_inches='tight', pad_inches=0.1)
                    plt.close()
                elif display:
                    plt.show()
            # Plot 2D normalised secondary spectrum
            if unscrunched:
                if display or (filename is not None):
                    plt.figure(figsize=figsize)
                np.ma.set_fill_value(normSspec, np.nan)
                plt.pcolormesh(fdopnew, tdel, np.ma.filled(normSspec), vmin=vmin, vmax=vmax,
                               linewidth=0, rasterized=True)
                if lamsteps:
                    plt.ylabel(r'$f_\lambda$ (m$^{-1}$)')
                else:
                    plt.ylabel(r'$f_\nu$ ($\mu$s)')
                bottom, top = plt.ylim()
                plt.xlabel("Normalised $f_t$")
                if plot_fit:
                    plt.plot([1, 1], [bottom, top], 'r--', alpha=0.5)
                    plt.plot([-1, -1], [bottom, top], 'r--', alpha=0.5)
                plt.ylim(bottom, top)
                plt.colorbar()
                if filename is not None:
                    plt.savefig(filename, bbox_inches='tight', pad_inches=0.1)
                    plt.close()
                elif display:
                    plt.show()
            # plot power spectrum
            if powerspec:
                if display or (filename is not None):
                    plt.figure(figsize=figsize)
                if fit_spectrum:
                    plt.loglog(xdata, ydata, 'mediumblue')
                    # Overlay theory
                    kf = np.argwhere(np.sqrt(tdel) <= 10)
                    amp = np.mean((1/tdel[kf]) * self.powerspectrum[kf] *(np.sqrt(tdel[kf]))**(11/3 +1))
                    plt.loglog(xdata, wn*np.ones(np.shape(xdata)), 'darkcyan')
                    plt.loglog(xdata, arc_spectrum, 'crimson')
                    plt.loglog(xdata, wn + arc_spectrum, 'darkorange')
                    plt.loglog(np.sqrt(tdel), tdel*amp*(np.sqrt(tdel))**-((11/3 + 1)))
                    plt.legend(['Power spectrum', 'White noise', 'Arc spectrum',
                                'Full spectrum model'], loc='upper right')
                else:
                    plt.loglog(xdata, ydata)
                    plt.loglog(xdata, arc_spectrum)
                if lamsteps:
                    plt.xlabel(r'$f_\lambda^{1/2}$ (m$^{-1/2}$)')
                else:
                    plt.xlabel(r'$f_\nu^{1/2}$ ($\mu$s$^{1/2}$)')
                plt.ylabel("$f_\lambda^{1/2} D(f_\lambda^{1/2})$ ")
                plt.grid(which='both', axis='both')
#
#                plt.xticks([2,3,4, 5, 6, 7, 8, 9, 10, 20, 30, 40, 50, 60, 70],
#                           [r'$2$', '', r'$4$', '', r'$6$', '',r'$8$', '', r'$10$',
#                            r'$20$', '',
#                            r'$40$', '', r'$60$'])
#                plt.xlim((2,70))

                if filename is not None:
                    filename_name = filename.split('.')[0]
                    if '+' in filename_name:
                        filename_name = filename_name.split('+')[0]
                    filename_extension = filename.split('.')[-1]
                    plt.savefig(filename_name + '_power.' + filename_extension,
                                bbox_inches='tight', pad_inches=0.1)
                    plt.close()
                elif display:
                    plt.show()

        return

    def get_acf_tilt(self, plot=False, tmax=None, fmax=None):
        """
        Estimates the tilt in the ACF, which is proportional to the phase
            gradient parallel to Veff
        """
        if not hasattr(self, 'acf'):
            self.calc_acf()
        if not hasattr(self, 'dnu'):
            self.get_scint_params()

        if tmax is None:
            tmax = self.tau/60/3
        else:
            tmax = tmax
        if fmax is None:
            fmax = self.dnu/5
        else:
            fmax = fmax

        acf = cp(self.acf)
        nr, nc = np.shape(acf)
        t_delays = np.linspace(-self.tobs/60, self.tobs/60, np.shape(acf)[1])
        f_shifts = np.linspace(-self.bw, self.bw, np.shape(acf)[0])

        # just the peak
        xdata_inds = np.argwhere(abs(t_delays) <= tmax)
        xdata = np.array(t_delays[xdata_inds]).squeeze()

        inds = np.argwhere(abs(f_shifts) <= fmax)
        peak_array = []
        peakerr_array = []
        y_array = []

        # Fit parabolas to find the peak in each frequency-slice
        for ii in inds:
            f_shift = f_shifts[ii]
            ind = np.argwhere(f_shifts == f_shift)
            ydata = np.array(acf[ind, xdata_inds]).squeeze()
            yfit, peak, peakerr = fit_parabola(xdata, ydata)
            peak_array.append(peak)
            peakerr_array.append(peakerr)
            y_array.append(f_shift)

        # Now do a weighted fit of a straight line to the peaks
        params, pcov = np.polyfit(peak_array, y_array, 1, cov=True,
                                  w=1/np.array(peakerr_array).squeeze())
        yfit = params[0]*peak_array + params[1]  # y values

        # Get parameter errors
        errors = []
        for i in range(len(params)):  # for each parameter
            errors.append(np.absolute(pcov[i][i])**0.5)

        self.acf_tilt = float(params[0].squeeze())
        self.acf_tilt_err = float(errors[0].squeeze())

        if plot:
            plt.errorbar(peak_array, y_array,
                         xerr=np.array(peakerr_array).squeeze(),
                         marker='.', alpha=0.3)
            plt.plot(peak_array, yfit, alpha=0.5)
            plt.ylabel('Frequency lag (MHz)')
            plt.xlabel('Time lag (mins)')
            plt.title('Peak measurements, and weighted fit')
            plt.show()

            plt.pcolormesh(t_delays, f_shifts, acf, linewidth=0,
                               rasterized=True)
            plt.plot(peak_array, y_array, 'r', alpha=0.2)
            plt.plot(peak_array, yfit, 'k', alpha=0.2)
            plt.ylabel('Frequency lag (MHz)')
            plt.xlabel('Time lag (mins)')
            plt.title(r'Tilt = {0} $\pm$ {1} (MHz/min)'.format(
                    round(self.acf_tilt, 2), round(self.acf_tilt_err, 1)))
            plt.show()

        return

    def get_scint_params(self, method="acf1d", plot=False, alpha=5/3,
                         mcmc=False, full_frame=False, display=True,
<<<<<<< HEAD
                         nscale=4, nitr=100, verbose=True):
=======
                         nscale=4, nitr=100, verbose=False):
>>>>>>> fe8ba89e
        """
        Measure the scintillation timescale
            Method:
                acf1d - takes a 1D cut through the centre of the ACF for
                sspec - measures timescale from the secondary spectrum
                acf2d - uses an analytic approximation to the ACF including
                    a phase gradient (a shear to the ACF)
        """

        from lmfit import Minimizer, Parameters
        import corner

        if not hasattr(self, 'acf'):
            self.calc_acf()
<<<<<<< HEAD
        if not hasattr(self, 'sspec') and 'sspec' in method:
=======
        if not hasattr(self, 'sspec') and 'sspec in method':
>>>>>>> fe8ba89e
            self.calc_sspec()

        ydata_f = self.acf[int(self.nchan):, int(self.nsub)]
        xdata_f = self.df * np.linspace(0, len(ydata_f), len(ydata_f))
        ydata_t = self.acf[int(self.nchan), int(self.nsub):]
        xdata_t = self.dt * np.linspace(0, len(ydata_t), len(ydata_t))

        nt = len(xdata_t)  # number of t-lag samples
        nf = len(xdata_f)

        # concatenate x and y arrays
        xdata = np.array(np.concatenate((xdata_t, xdata_f)))
        ydata = np.array(np.concatenate((ydata_t, ydata_f)))

        weights = np.ones(np.shape(ydata))

        # Get initial parameter values from 1d fit
        # Estimate amp and white noise level
        wn = max([ydata_f[0]-ydata_f[1], ydata_t[0]-ydata_t[1]])
        amp = max([ydata_f[1], ydata_t[1]])
        # Estimate tau for initial guess. Closest index to 1/e power
        tau = xdata_t[np.argmin(abs(ydata_t - amp/np.e))]
        # Estimate dnu for initial guess. Closest index to 1/2 power
        dnu = xdata_f[np.argmin(abs(ydata_f - amp/2))]

        # Define fit parameters
        params = Parameters()
        params.add('tau', value=tau, vary=True, min=0.0, max=np.inf)
        params.add('dnu', value=dnu, vary=True, min=0.0, max=np.inf)
        params.add('amp', value=amp, vary=True, min=0.0, max=np.inf)
        params.add('wn', value=wn, vary=True, min=0.0, max=np.inf)
        params.add('nt', value=nt, vary=False)
        params.add('nf', value=nf, vary=False)
        if alpha is None:
            params.add('alpha', value=5/3, vary=True,
                       min=1, max=3)
        else:
            params.add('alpha', value=alpha, vary=False)

<<<<<<< HEAD
        def fitter(scint_model, params, args, mcmc=mcmc, pos=None):
            # Do fit
            func = Minimizer(scint_model, params, fcn_args=args)
            results = func.minimize()
            if mcmc:
                func = Minimizer(scint_model, results.params, fcn_args=args)
                mcmc_results = func.emcee(nwalkers=nitr, steps=2000,
                                          burn=500, pos=pos, is_weighted=False)
                results = mcmc_results

            return results

=======
>>>>>>> fe8ba89e
        if method == 'acf1d':
            results = fitter(scint_acf_model, params, (xdata, ydata, weights), mcmc=mcmc)

        if method == 'acf2d_approx' or method == 'acf2d':
            results = fitter(scint_acf_model, params, (xdata, ydata, weights), mcmc=mcmc)

            params = results.params

            dnu = params['dnu']
            tau = params['tau']

            ntau = nscale
            ndnu = nscale
            while ntau > (self.tobs / tau):
                ntau -= 0.5
                if verbose:
                    print('Warning: nscale too large for number of sub ints.' +
                          'Decreasing.')
            while ndnu > (self.bw / dnu):
                ndnu -= 0.5
                if verbose:
                   print('Warning: nscale too large for number of channels. ' +
                         'Decreasing.')

            fmin = int(self.nchan - ndnu * (dnu / self.df))
            fmax = int(self.nchan + ndnu * (dnu / self.df))
            tmin = int(self.nsub - ntau * (tau / self.dt))
            tmax = int(self.nsub + ntau * (tau / self.dt))

            ydata_2d = self.acf[fmin-1:fmax, tmin-1:tmax]
            tticks = np.linspace(-self.tobs, self.tobs, len(self.acf[0, :]))
            tdata = tticks[tmin-1:tmax]
            fticks = np.linspace(-self.bw, self.bw, len(self.acf[:, 0]))
            fdata = fticks[fmin-1:fmax]

            weights_2d = np.ones(np.shape(ydata_2d))

            if method == 'acf2d_approx':

                params.add('tobs', value=self.tobs, vary=False)
                params.add('freq', value=self.freq, vary=False)
                params.add('phasegrad', value=1e-10, vary=True,
                           min=-np.Inf, max=np.Inf)

                results = fitter(scint_acf_model_2d_approx, params,
                                 (tdata, fdata, ydata_2d, weights_2d),
                                 mcmc=mcmc)

            elif method == 'acf2d':

                params.add('tobs', value=np.max(tdata), vary=False)
                params.add('bw', value=np.max(fdata), vary=False)
                params.add('nscale', value=nscale, vary=False)
                params.add('ar', value=1,
                           vary=True, min=1, max=10)
                params.add('phasegrad_x', value=0.01, vary=True,
                           min=-5, max=5)
                params.add('phasegrad_y', value=0.01, vary=True,
                           min=-5, max=5)
                params.add('v_x', value=np.random.normal(loc=0, scale=1),
                           vary=True, min=-10, max=10)
                params.add('v_y', value=np.random.normal(loc=0, scale=1),
                           vary=True, min=-10, max=10)
                #params.add('psi', value=np.random.uniform(low=0, high=180),
                #           vary=True, min=0, max=180)

                plt.imshow(ydata_2d)
                plt.show()

                if mcmc:
                    pos_array = []
                    for itr in range(0, nitr):
                        pos_i = [np.random.normal(loc=params['tau'].value,
                                                  scale=params['tau'].value),  # tau
                                 np.random.normal(loc=params['dnu'].value,
                                                  scale=params['dnu'].value),  # dnu
                                 np.random.normal(loc=params['amp'].value,
                                                  scale=params['amp'].value),  # amp
                                 np.random.normal(loc=params['wn'].value,
                                                  scale=params['wn'].value),  # wn
                                 # ar
                                 1 + np.abs(np.random.normal(loc=0, scale=2)),
                                 np.random.normal(loc=0, scale=1),  # phs_x
                                 np.random.normal(loc=0, scale=1),  # phs_y
                                 np.random.normal(loc=0, scale=0.1),  # v_ra
                                 np.random.normal(loc=0, scale=0.1),  # v_dec
                                # np.random.uniform(low=0, high=180),  # psi
                                 np.random.uniform(low=0, high=10),  # lnsigma
                                 ]
                        pos_array.append(pos_i)

                    pos = np.array(pos_array)
                else:
                    pos = None

                results = fitter(scint_acf_model_2d, params,
                                 (ydata_2d, weights_2d), mcmc=mcmc, pos=pos)

        elif method == 'sspec':
            '''
            sspec method
            '''
            print("This method doesn't work yet, do something else")
            # fdyn = np.fft.fft2(self.dyn, (2 * nf, 2 * nt))
            # fdynsq = fdyn * np.conjugate(fdyn)
            #
            # secspec = np.real(fdynsq)
            # #secspec = np.fft.fftshift(fdynsq)
            # #secspec = secspec[nf:2*nf, :]
            # #secspec = np.real(secspec)
            #
            # rowsum = np.sum(secspec[:, :nt], axis=0)
            # ydata_t = rowsum / (2*nf)
            # colsum = np.sum(secspec[:nf, :], axis=1)
            # ydata_f = colsum / (2 * nt)
            #
            # # concatenate x and y arrays
            # xdata = np.array(np.concatenate((xdata_t, xdata_f)))
            # ydata = np.concatenate((ydata_t, ydata_f))
            #
            # weights = np.ones(np.shape(ydata))
            #
            # params = results.params
            # results = fitter(scint_sspec_model, params,
            #                  (xdata, ydata, weights))

        # Done fitting - now define results
        self.tau = results.params['tau'].value
        self.tauerr = results.params['tau'].stderr
        self.dnu = results.params['dnu'].value
        self.dnuerr = results.params['dnu'].stderr
        if method == 'acf2d_approx':
            self.phasegrad = results.params['phasegrad'].value
            self.phasegraderr = results.params['phasegrad'].stderr
        elif method == 'acf2d':
            self.ar = results.params['ar'].value
            self.arerr = results.params['ar'].stderr
            self.phasegrad_x = results.params['phasegrad_x'].value
            self.phasegrad_xerr = results.params['phasegrad_x'].stderr
            self.phasegrad_y = results.params['phasegrad_y'].value
            self.phasegrad_yerr = results.params['phasegrad_y'].stderr
            self.v_x = results.params['v_x'].value
            self.v_xerr = results.params['v_x'].stderr
            self.v_y = results.params['v_y'].value
            self.v_yerr = results.params['v_y'].stderr
            # self.psi = results.params['psi'].value
            # self.psierr = results.params['psi'].stderr
        if alpha is None:
            self.talpha = results.params['alpha'].value
            self.talphaerr = results.params['alpha'].stderr
        else:
            self.talpha = alpha
            self.talphaerr = 0
<<<<<<< HEAD
        
=======

>>>>>>> fe8ba89e
        if verbose:
            print("\t ACF FIT PARAMETERS\n")
            print("tau:\t\t\t{val} +/- {err} s".format(val=self.tau,
                  err=self.tauerr))
            print("dnu:\t\t\t{val} +/- {err} MHz".format(val=self.dnu,
                  err=self.dnuerr))
            print("alpha:\t\t\t{val} +/- {err}".format(val=self.talpha,
                  err=self.talphaerr))
<<<<<<< HEAD
        if method == 'acf2d_approx' and verbose:
            print("phase grad:\t\t{val} +/- {err}".format(val=self.phasegrad,
                  err=self.phasegraderr))
        elif method == 'acf2d' and verbose:
            print("ar:\t\t{val} +/- {err}".format(val=self.ar,
                  err=self.arerr))
            print("phase grad x:\t\t{val} +/- {err}".format(
                    val=self.phasegrad_x, err=self.phasegrad_xerr))
            print("phase grad y:\t\t{val} +/- {err}".format(
                    val=self.phasegrad_y, err=self.phasegrad_yerr))
            print("v_ra:\t\t{val} +/- {err}".format(val=self.v_ra,
                  err=self.v_raerr))
            print("v_dec:\t\t{val} +/- {err}".format(val=self.v_dec,
                  err=self.v_decerr))
            print("psi:\t\t{val} +/- {err}".format(val=self.psi,
                  err=self.psierr))
=======
        if method == 'acf2d_approx':
            if verbose:
                print("phase grad:\t\t{val} +/- {err}".format(val=self.phasegrad,
                      err=self.phasegraderr))
        elif method == 'acf2d':
            if verbose:
                print("ar:\t\t{val} +/- {err}".format(val=self.ar,
                      err=self.arerr))
                print("phase grad x:\t\t{val} +/- {err}".format(
                        val=self.phasegrad_x, err=self.phasegrad_xerr))
                print("phase grad y:\t\t{val} +/- {err}".format(
                        val=self.phasegrad_y, err=self.phasegrad_yerr))
                print("v_ra:\t\t{val} +/- {err}".format(val=self.v_ra,
                      err=self.v_raerr))
                print("v_dec:\t\t{val} +/- {err}".format(val=self.v_dec,
                      err=self.v_decerr))
                print("psi:\t\t{val} +/- {err}".format(val=self.psi,
                      err=self.psierr))
>>>>>>> fe8ba89e

        if plot:
            # get models:
            if method == 'acf1d':
                # Get tau model
                t_residuals = tau_acf_model(results.params, xdata_t, ydata_t,
                                            weights[:nt])
                tmodel = ydata_t - t_residuals/weights[:nt]
                # Get dnu model
                f_residuals = dnu_acf_model(results.params, xdata_f, ydata_f,
                                            weights[nt:])
                fmodel = ydata_f - f_residuals/weights[nt:]

                plt.subplot(2, 1, 1)
                plt.plot(xdata_t, ydata_t)
                plt.plot(xdata_t, tmodel)
                plt.xlabel('Time lag (s)')
                plt.subplot(2, 1, 2)
                plt.plot(xdata_f, ydata_f)
                plt.plot(xdata_f, fmodel)
                plt.xlabel('Frequency lag (MHz)')
                if display:
                    plt.show()

            elif method == 'acf2d_approx' or method == 'acf2d':
                # Get tau model
                if full_frame:
                    ydata = self.acf
                    tdata = tticks
                    fdata = fticks
                    weights = np.ones(np.shape(ydata))
                    if method == 'acf2d_approx':
                        residuals = scint_acf_model_2d_approx(results.params,
                                                              tdata, fdata,
                                                              ydata, weights)
                    else:
                        residuals = scint_acf_model_2d(results.params, ydata,
                                                       weights)

                    model = (ydata - residuals) / weights

                else:
                    ydata = ydata_2d
                    if method == 'acf2d_approx':
                        residuals = scint_acf_model_2d_approx(results.params,
                                                              tdata, fdata,
                                                              ydata,
                                                              weights_2d)
                    else:
                        residuals = scint_acf_model_2d(results.params, ydata,
                                                       weights_2d)

                    model = (ydata - residuals) / weights_2d

                data = [(ydata, 'data'), (model, 'model'),
                        (residuals, 'residuals')]
                for d in data:
                    plt.pcolormesh(tdata/60, fdata, d[0], linewidth=0,
                               rasterized=True)
                    plt.title(d[1])
                    plt.xlabel('Time lag (mins)')
                    plt.ylabel('Frequency lag (MHz)')
                    if display:
                        plt.show()

            elif method == 'sspec':
                '''
                sspec plotting routine
                '''

            if mcmc:
                corner.corner(results.flatchain,
                              labels=results.var_names,
                              truths=list(results.params.valuesdict().
                                          values()))
                if display:
                    plt.show()

        return results.params

    def cut_dyn(self, tcuts=0, fcuts=0, plot=False, filename=None,
                lamsteps=False, maxfdop=np.inf, figsize=(8, 13), display=True):
        """
        Cuts the dynamic spectrum into tcuts+1 segments in time and
                fcuts+1 segments in frequency
        """

        if filename is not None:
            plt.ioff()  # turn off interactive plotting
        nchan = len(self.freqs)  # re-define in case of trimming
        nsub = len(self.times)
        fnum = np.floor(nchan/(fcuts + 1))
        tnum = np.floor(nsub/(tcuts + 1))
        cutdyn = np.empty(shape=(fcuts+1, tcuts+1, int(fnum), int(tnum)))
        # find the right fft lengths for rows and columns
        nrfft = int(2**(np.ceil(np.log2(int(fnum)))+1)/2)
        ncfft = int(2**(np.ceil(np.log2(int(tnum)))+1))
        cutsspec = np.empty(shape=(fcuts+1, tcuts+1, nrfft, ncfft))
        cutacf = np.empty(shape=(fcuts+1, tcuts+1, 2*int(fnum), 2*int(tnum)))
        plotnum = 1
        for ii in reversed(range(0, fcuts+1)):  # plot from high to low
            for jj in range(0, tcuts+1):
                cutdyn[int(ii)][int(jj)][:][:] =\
                    self.dyn[int(ii*fnum):int((ii+1)*fnum),
                             int(jj*tnum):int((jj+1)*tnum)]
                input_dyn_x = self.times[int(jj*tnum):int((jj+1)*tnum)]
                input_dyn_y = self.freqs[int(ii*fnum):int((ii+1)*fnum)]
                input_sspec_x, input_sspec_y, cutsspec[int(ii)][int(jj)][:][:]\
                    = self.calc_sspec(input_dyn=cutdyn[int(ii)][int(jj)][:][:],
                                      lamsteps=lamsteps)
                cutacf[int(ii)][int(jj)][:][:] \
                    = self.calc_acf(input_dyn=cutdyn[int(ii)][int(jj)][:][:])
                if plot:
                    # Plot dynamic spectra
                    plt.figure(1, figsize=figsize)
                    plt.subplot(fcuts+1, tcuts+1, plotnum)
                    self.plot_dyn(input_dyn=cutdyn[int(ii)][int(jj)][:][:],
                                  input_x=input_dyn_x/60, input_y=input_dyn_y)
                    plt.xlabel('t (mins)')
                    plt.ylabel('f (MHz)')

                    # Plot acf
                    plt.figure(2, figsize=figsize)
                    plt.subplot(fcuts+1, tcuts+1, plotnum)
                    self.plot_acf(input_acf=cutacf[int(ii)][int(jj)][:][:],
                                  input_t=input_dyn_x,
                                  input_f=input_dyn_y)
                    plt.xlabel('t lag (mins)')
                    plt.ylabel('f lag ')

                    # Plot secondary spectra
                    plt.figure(3, figsize=figsize)
                    plt.subplot(fcuts+1, tcuts+1, plotnum)
                    self.plot_sspec(input_sspec=cutsspec[int(ii)]
                                                        [int(jj)][:][:],
                                    input_x=input_sspec_x,
                                    input_y=input_sspec_y, lamsteps=lamsteps,
                                    maxfdop=maxfdop)
                    plt.xlabel(r'$f_t$ (mHz)')
                    if lamsteps:
                        plt.ylabel(r'$f_\lambda$ (m$^{-1}$)')
                    else:
                        plt.ylabel(r'$f_\nu$ ($\mu$s)')
                    plotnum += 1
        if plot:
            plt.figure(1)
            if filename is not None:
                filename_name = filename.split('.')[0]
                filename_extension = filename.split('.')[1]
                plt.savefig(filename_name + '_dynspec.' + filename_extension,
                            figsize=(9, 15), dpi=300, bbox_inches='tight',
                            pad_inches=0.1)
                plt.close()
            elif display:
                plt.show()
            plt.figure(2)
            if filename is not None:
                plt.savefig(filename_name + '_acf.' + filename_extension,
                            figsize=(9, 15), dpi=300, bbox_inches='tight',
                            pad_inches=0.1)
                plt.close()
            elif display:
                plt.show()
            plt.figure(3)
            if filename is not None:
                plt.savefig(filename_name + '_sspec.' + filename_extension,
                            figsize=(9, 15), dpi=300, bbox_inches='tight',
                            pad_inches=0.1)
                plt.close()
            elif display:
                plt.show()
        self.cutdyn = cutdyn
        self.cutsspec = cutsspec

    def trim_edges(self):
        """
        Find and remove the band edges
        """

        rowsum = sum(abs(self.dyn[0][:]))
        # Trim bottom
        while rowsum == 0 or np.isnan(rowsum):
            self.dyn = np.delete(self.dyn, (0), axis=0)
            self.freqs = np.delete(self.freqs, (0))
            rowsum = sum(abs(self.dyn[0][:]))
        rowsum = sum(abs(self.dyn[-1][:]))
        # Trim top
        while rowsum == 0 or np.isnan(rowsum):
            self.dyn = np.delete(self.dyn, (-1), axis=0)
            self.freqs = np.delete(self.freqs, (-1))
            rowsum = sum(abs(self.dyn[-1][:]))
        # Trim left
        colsum = sum(abs(self.dyn[:][0]))
        while colsum == 0 or np.isnan(rowsum):
            self.dyn = np.delete(self.dyn, (0), axis=1)
            self.times = np.delete(self.times, (0))
            colsum = sum(abs(self.dyn[:][0]))
        colsum = sum(abs(self.dyn[:][-1]))
        # Trim right
        while colsum == 0 or np.isnan(rowsum):
            self.dyn = np.delete(self.dyn, (-1), axis=1)
            self.times = np.delete(self.times, (-1))
            colsum = sum(abs(self.dyn[:][-1]))
        self.nchan = len(self.freqs)
        self.bw = round(max(self.freqs) - min(self.freqs) + self.df, 2)
        self.freq = round(np.mean(self.freqs), 2)
        self.nsub = len(self.times)
        self.tobs = round(max(self.times) - min(self.times) + self.dt, 2)
        self.mjd = self.mjd + self.times[0]/86400

    def refill(self, linear=True, zeros=True):
        """
        Replaces the nan values in array. Also replaces zeros by default
        """

        if zeros:
            self.dyn[self.dyn == 0] = np.nan

        if linear:  # do linear interpolation
            array = cp(self.dyn)
            self.dyn = interp_nan_2d(array)

        # Fill remainder with the mean
        meanval = np.mean(self.dyn[is_valid(self.dyn)])
        self.dyn[np.isnan(self.dyn)] = meanval

    def correct_dyn(self, svd=True, nmodes=1, frequency=False, time=True,
                    lamsteps=False, nsmooth=5):
        """
        Correct for gain variations in time and frequency
        """

        if lamsteps:
            if not self.lamsteps:
                self.scale_dyn()
            dyn = self.lamdyn
        else:
            dyn = self.dyn
        dyn[np.isnan(dyn)] = 0

        if svd:
            dyn, model = svd_model(dyn, nmodes=nmodes)
        else:
            if frequency:
                self.bandpass = np.mean(dyn, axis=1)
                # Make sure there are no zeros
                self.bandpass[self.bandpass == 0] = np.mean(self.bandpass)
                if nsmooth is not None:
                    bandpass = savgol_filter(self.bandpass, nsmooth, 1)
                else:
                    bandpass = self.bandpass
                dyn = np.divide(dyn, np.reshape(bandpass,
                                                [len(bandpass), 1]))

            if time:
                timestructure = np.mean(dyn, axis=0)
                # Make sure there are no zeros
                timestructure[timestructure == 0] = np.mean(timestructure)
                if nsmooth is not None:
                    timestructure = savgol_filter(timestructure, nsmooth, 1)
                dyn = np.divide(dyn, np.reshape(timestructure,
                                                [1, len(timestructure)]))

        if lamsteps:
            self.lamdyn = dyn
        else:
            self.dyn = dyn

    def calc_scat_im(self, input_sspec=None, input_eta=None, input_fdop=None,
                     input_tdel=None, sampling=64, lamsteps=False, trap=False,
                     ref_freq=1400, clean=True, s=None, veff=None, d=None,
                     fit_arc=True, plotarc=False, plot_fit=False, plot=False,
                     plot_log=True, use_angle=False, use_spatial=False):
        """
        Calculate the scattered image
        """

        if input_sspec is None:
            if lamsteps:
                if not hasattr(self, 'lamsspec'):
                    self.calc_sspec(lamsteps=lamsteps)
                sspec = cp(self.lamsspec)
            elif trap:
                if not hasattr(self, 'trapsspec'):
                    self.calc_sspec(trap=trap)
                sspec = cp(self.trapsspec)
            else:
                if not hasattr(self, 'sspec'):
                    self.calc_sspec(lamsteps=lamsteps)
                sspec = cp(self.sspec)
            fdop = cp(self.fdop)
            tdel = cp(self.tdel)
        else:
            sspec = input_sspec
            fdop = input_fdop
            tdel = input_tdel

        nf = len(fdop)
        nt = len(tdel)

        sspec = 10**(sspec / 10)

        if input_eta is None and fit_arc:
            if not hasattr(self, 'betaeta') and not hasattr(self, 'eta'):
                self.fit_arc(lamsteps=lamsteps,
                             log_parabola=True, plot=plot_fit)
            if lamsteps:
                c = 299792458.0  # m/s
                beta_to_eta = c * 1e6 / ((ref_freq * 1e6)**2)
                # correct for freq
                eta = self.betaeta / (self.freq / ref_freq)**2
                eta = eta*beta_to_eta
                eta = eta
            else:
                eta = self.eta
        else:
            if input_eta is None:
                eta = tdel[nt-1] / fdop[nf-1]**2
            else:
                eta = input_eta

        if plotarc:
            self.plot_sspec(lamsteps=lamsteps, plotarc=plotarc)

        # crop sspec to desired region
        flim = next(i for i, delay in enumerate(eta * fdop**2) if
                    delay < np.max(tdel))
        if flim == 0:
            tlim = next(i for i, delay in enumerate(tdel) if
                        delay > eta * fdop[0] ** 2)
            sspec = sspec[:tlim, :]
            tdel = fdop[:tlim]
        else:

            sspec = sspec[:, flim-int(0.02*nf):nf-flim+int(0.02*nf)]
            fdop = fdop[flim-int(0.02*nf):nf-flim+int(0.02*nf)]

        if clean:
            # fill infs and extremely small pixel values
            array = cp(sspec)
            x = np.arange(0, array.shape[1])
            y = np.arange(0, array.shape[0])

            # mask invalid values
            array = np.ma.masked_where((array < 1e-22), array)
            xx, yy = np.meshgrid(x, y)

            # get only the valid values
            x1 = xx[~array.mask]
            y1 = yy[~array.mask]
            newarr = np.ravel(array[~array.mask])

            sspec = griddata((x1, y1), newarr, (xx, yy), method='linear')

            # fill nans with the mean
            meanval = np.mean(sspec[is_valid(sspec)])
            sspec[np.isnan(sspec)] = meanval

        max_fd = max(fdop)
        fd_step = max_fd / sampling

        fdop_x = np.arange(-max_fd, max_fd, fd_step)
        fdop_x = np.append(fdop_x, max_fd)
        nx = len(fdop_x)

        fdop_y = np.arange(0, max_fd, fd_step)
        fdop_y = np.append(fdop_y, max_fd)
        ny = len(fdop_y)

        fdop_x_est, fdop_y_est = np.meshgrid(fdop_x, fdop_y)
        fdop_est = fdop_x_est
        tdel_est = (fdop_x_est**2 + fdop_y_est**2) * eta
        fd, td = np.meshgrid(fdop, tdel)

        # 2D interpolation
        interp = RectBivariateSpline(td[:, 0], fd[0], sspec)
        image = interp.ev(tdel_est, fdop_est)

        plt.pcolor(10*np.log10(image))
        plt.show()

        image = image * fdop_y_est
        scat_im = np.zeros((nx, nx))
        scat_im[ny-1:nx, :] = image
        scat_im[0:ny, :] = np.flipud(image[0:ny, :])

        if plot or plot_log:
            self.plot_scat_im(input_scat_im=scat_im, input_fdop=fdop_x,
                              s=s, veff=veff, d=d, use_angle=use_angle,
                              use_spatial=use_spatial, display=True,
                              plot_log=plot_log)

        self.scat_im = scat_im
        self.scat_im_ax = fdop_x

    def calc_sspec(self, prewhite=True, halve=True, plot=False, lamsteps=False,
                   input_dyn=None, input_x=None, input_y=None, trap=False,
                   window='blackman', window_frac=0.1):
        """
        Calculate secondary spectrum
        """

        if input_dyn is None:  # use self dynamic spectrum
            if lamsteps:
                if not self.lamsteps:
                    self.scale_dyn()
                dyn = cp(self.lamdyn)
            elif trap:
                if not hasattr(self, 'trap'):
                    self.scale_dyn(scale='trapezoid')
                dyn = cp(self.trapdyn)
            else:
                dyn = cp(self.dyn)
        else:
            dyn = input_dyn  # use imput dynamic spectrum

        nf = np.shape(dyn)[0]
        nt = np.shape(dyn)[1]
        dyn = dyn - np.mean(dyn)  # subtract mean

        if window is not None:
            # Window the dynamic spectrum
            if window == 'hanning':
                cw = np.hanning(np.floor(window_frac*nt))
                sw = np.hanning(np.floor(window_frac*nf))
            elif window == 'hamming':
                cw = np.hamming(np.floor(window_frac*nt))
                sw = np.hamming(np.floor(window_frac*nf))
            elif window == 'blackman':
                cw = np.blackman(np.floor(window_frac*nt))
                sw = np.blackman(np.floor(window_frac*nf))
            elif window == 'bartlett':
                cw = np.bartlett(np.floor(window_frac*nt))
                sw = np.bartlett(np.floor(window_frac*nf))
            else:
                print('Window unknown.. Please add it!')
            chan_window = np.insert(cw, int(np.ceil(len(cw)/2)),
                                    np.ones([nt-len(cw)]))
            subint_window = np.insert(sw, int(np.ceil(len(sw)/2)),
                                      np.ones([nf-len(sw)]))
            dyn = np.multiply(chan_window, dyn)
            dyn = np.transpose(np.multiply(subint_window,
                                           np.transpose(dyn)))

        # find the right fft lengths for rows and columns
        nrfft = int(2**(np.ceil(np.log2(nf))+1))
        ncfft = int(2**(np.ceil(np.log2(nt))+1))
        dyn = dyn - np.mean(dyn)  # subtract mean
        if prewhite:
            simpw = convolve2d([[1, -1], [-1, 1]], dyn, mode='valid')
        else:
            simpw = dyn

        simf = np.fft.fft2(simpw, s=[nrfft, ncfft])
        simf = np.real(np.multiply(simf, np.conj(simf)))  # is real
        sec = np.fft.fftshift(simf)  # fftshift
        if halve:
            sec = sec[int(nrfft/2):][:]  # crop

        if halve:
            td = np.array(list(range(0, int(nrfft/2))))
        else:
            td = np.array(list(range(0, int(nrfft))))
        fd = np.array(list(range(int(-ncfft/2), int(ncfft/2))))
        fdop = np.reshape(np.multiply(fd, 1e3/(ncfft*self.dt)),
                          [len(fd)])  # in mHz
        tdel = np.reshape(np.divide(td, (nrfft*self.df)),
                          [len(td)])  # in us

        if lamsteps:
            beta = np.divide(td, (nrfft*self.dlam))  # in m^-1

        if prewhite:  # Now post-darken
            if halve:
                vec1 = np.reshape(np.power(np.sin(
                                  np.multiply(sc.pi/ncfft, fd)), 2),
                                  [ncfft, 1])
                vec2 = np.reshape(np.power(np.sin(
                                  np.multiply(sc.pi/nrfft, td)), 2),
                                  [1, int(nrfft/2)])
                postdark = np.transpose(vec1*vec2)
                postdark[:, int(ncfft/2)] = 1
                postdark[0, :] = 1
                sec = np.divide(sec, postdark)
            else:
                raise RuntimeError('Cannot apply prewhite to full frame')

        # Make db
        sec = 10*np.log10(sec)

        if input_dyn is None:
            if lamsteps:
                self.lamsspec = sec
            elif trap:
                self.trapsspec = sec
            else:
                self.sspec = sec

            self.fdop = fdop
            self.tdel = tdel
            if lamsteps:
                self.beta = beta
            if plot:
                self.plot_sspec(lamsteps=lamsteps, trap=trap)
        else:
            if lamsteps:
                beta = np.divide(td, (nrfft*self.dlam))  # in m^-1
                yaxis = beta
            else:
                yaxis = tdel
            return fdop, yaxis, sec

    def calc_acf(self, scale=False, input_dyn=None, plot=True):
        """
        Calculate autocovariance function
        """

        if input_dyn is None:
            # mean subtracted dynspec
            arr = cp(self.dyn) - np.mean(self.dyn[is_valid(self.dyn)])
            nf = self.nchan
            nt = self.nsub
        else:
            arr = input_dyn
            nf = np.shape(input_dyn)[0]
            nt = np.shape(input_dyn)[1]
        arr = np.fft.fft2(arr, s=[2*nf, 2*nt])  # zero-padded
        arr = np.abs(arr)  # absolute value
        arr **= 2  # Squared manitude
        arr = np.fft.ifft2(arr)
        arr = np.fft.fftshift(arr)
        arr = np.real(arr)  # real component, just in case
        if input_dyn is None:
            self.acf = arr
        else:
            return arr

    def crop_dyn(self, fmin=0, fmax=np.inf, tmin=0, tmax=np.inf):
        """
        Crops dynamic spectrum in frequency to be between fmin and fmax (MHz)
            and in time between tmin and tmax (mins)
        """

        # Crop frequencies
        crop_array = np.array((self.freqs > fmin)*(self.freqs < fmax))
        self.dyn = self.dyn[crop_array, :]
        self.freqs = self.freqs[crop_array]
        self.nchan = len(self.freqs)
        self.bw = round(max(self.freqs) - min(self.freqs) + self.df, 2)
        self.freq = round(np.mean(self.freqs), 2)

        # Crop times
        tmin = tmin*60  # to seconds
        tmax = tmax*60  # to seconds
        if tmax < self.tobs:
            self.tobs = tmax - tmin
        else:
            self.tobs = self.tobs - tmin
        crop_array = np.array((self.times > tmin)*(self.times < tmax))
        self.dyn = self.dyn[:, crop_array]
        self.nsub = len(self.dyn[0, :])
        self.times = np.linspace(self.dt/2, self.tobs - self.dt/2, self.nsub)
        self.mjd = self.mjd + tmin/86400

    def zap(self, method='median', sigma=7, m=3):
        """
        Basic zapping of dynamic spectrum
        """

        if method == 'median':
            d = np.abs(self.dyn - np.median(self.dyn[~np.isnan(self.dyn)]))
            mdev = np.median(d[~np.isnan(d)])
            s = d/mdev
            self.dyn[s > sigma] = np.nan
        elif method == 'medfilt':
            self.dyn = medfilt(self.dyn, kernel_size=m)

    def scale_dyn(self, scale='lambda', factor=1, window_frac=0.1,
                  window='hanning', spacing='auto'):
        """
        Scales the dynamic spectrum along the frequency axis,
            with an alpha relationship
        """

        if scale == 'factor':
            # scale by some factor
            print("This doesn't do anything yet")
        elif scale == 'lambda':
            # function to convert dyn(feq,t) to dyn(lameq,t)
            # fbw = fractional BW = BW / center frequency
            arin = cp(self.dyn)  # input array
            nf, nt = np.shape(arin)
            freqs = cp(self.freqs)
            lams = np.divide(sc.c, freqs*10**6)
            if spacing == 'max':
                dlam = np.max(np.abs(np.diff(lams)))
            elif spacing == 'median':
                dlam = np.median(np.abs(np.diff(lams)))
            elif spacing == 'mean':
                dlam = np.mean(np.abs(np.diff(lams)))
            elif spacing == 'min':
                dlam = np.min(np.abs(np.diff(lams)))
            elif spacing == 'auto':
                dlam = (np.max(lams) - np.min(lams))/len(freqs)
            lam_eq = np.arange(np.min(lams)+1e-10, np.max(lams)-1e-10, dlam)
            self.dlam = dlam
            feq = np.round(np.divide(sc.c, lam_eq)/10**6, 6)
            arout = np.zeros([len(lam_eq), int(nt)])
            for it in range(0, nt):
                f = interp1d(freqs, arin[:, it], kind='cubic')
                arout[:, it] = f(feq)
            self.lamdyn = np.flipud(arout)
            self.lam = np.flipud(lam_eq)
            self.nlam = len(self.lam)
        elif scale == 'trapezoid':
            dyn = cp(self.dyn)
            dyn -= np.mean(dyn)
            nf = np.shape(dyn)[0]
            nt = np.shape(dyn)[1]
            if window is not None:
                # Window the dynamic spectrum
                if window == 'hanning':
                    cw = np.hanning(np.floor(window_frac*nt))
                    sw = np.hanning(np.floor(window_frac*nf))
                elif window == 'hamming':
                    cw = np.hamming(np.floor(window_frac*nt))
                    sw = np.hamming(np.floor(window_frac*nf))
                elif window == 'blackman':
                    cw = np.blackman(np.floor(window_frac*nt))
                    sw = np.blackman(np.floor(window_frac*nf))
                elif window == 'bartlett':
                    cw = np.bartlett(np.floor(window_frac*nt))
                    sw = np.bartlett(np.floor(window_frac*nf))
                else:
                    print('Window unknown.. Please add it!')
                chan_window = np.insert(cw, int(np.ceil(len(cw)/2)),
                                        np.ones([nt-len(cw)]))
                subint_window = np.insert(sw, int(np.ceil(len(sw)/2)),
                                          np.ones([nf-len(sw)]))
                dyn = np.multiply(chan_window, dyn)
                dyn = np.transpose(np.multiply(subint_window,
                                               np.transpose(dyn)))
            arin = dyn  # input array
            nf, nt = np.shape(arin)
            scalefrac = 1/(max(self.freqs)/min(self.freqs))
            timestep = max(self.times)*(1 - scalefrac)/(nf + 1)  # time step
            trapdyn = np.empty(shape=np.shape(arin))
            for ii in range(0, nf):
                idyn = arin[ii, :]
                maxtime = max(self.times)-(nf-(ii+1))*timestep
                # How many times to resample to, for a given frequency
                inddata = np.argwhere(self.times <= maxtime)
                # How many trailing zeros to add
                indzeros = np.argwhere(self.times > maxtime)
                # Interpolate line
                newline = np.interp(
                          np.linspace(min(self.times), max(self.times),
                                      len(inddata)), self.times, idyn)

                newline = list(newline) + list(np.zeros(np.shape(indzeros)))
                trapdyn[ii, :] = newline
            self.trapdyn = trapdyn

    def info(self):
        """
        print properties of object
        """

        print("\t OBSERVATION PROPERTIES\n")
        print("filename:\t\t\t{0}".format(self.name))
        print("MJD:\t\t\t\t{0}".format(self.mjd))
        print("Centre frequency (MHz):\t\t{0}".format(self.freq))
        print("Bandwidth (MHz):\t\t{0}".format(self.bw))
        print("Channel bandwidth (MHz):\t{0}".format(self.df))
        print("Integration time (s):\t\t{0}".format(self.tobs))
        print("Subintegration time (s):\t{0}".format(self.dt))
        return


class BasicDyn():
    """
    Define a basic dynamic spectrum object from an array of fluxes
        and other variables, which can then be passed to the dynspec
        class to access its functions with:
    BasicDyn_Object = BasicDyn(dyn)
    Dynspec_Object = Dynspec(BasicDyn_Object)
    """

    def __init__(self, dyn, name="BasicDyn", header=["BasicDyn"], times=[],
                 freqs=[], nchan=None, nsub=None, bw=None, df=None,
                 freq=None, tobs=None, dt=None, mjd=None):

        # Set parameters from input
        if times.size == 0 or freqs.size == 0:
            raise ValueError('must input array of times and frequencies')
        self.name = name
        self.header = header
        self.times = times
        self.freqs = freqs
        self.nchan = nchan if nchan is not None else len(freqs)
        self.nsub = nsub if nsub is not None else len(times)
        self.bw = bw if bw is not None else abs(max(freqs)) - abs(min(freqs))
        self.df = df if df is not None else freqs[1] - freqs[2]
        self.freq = freq if freq is not None else np.mean(np.unique(freqs))
        self.tobs = tobs
        self.dt = dt
        self.mjd = mjd
        self.dyn = dyn
        return


class MatlabDyn():
    """
    Imports simulated dynamic spectra from Matlab code by Coles et al. (2010)
    """

    def __init__(self, matfilename):

        self.matfile = loadmat(matfilename)  # reads matfile to a dictionary
        try:
            self.dyn = self.matfile['spi']
        except NameError:
            raise NameError('No variable named "spi" found in mat file')

        try:
            dlam = float(self.matfile['dlam'])
        except NameError:
            raise NameError('No variable named "dlam" found in mat file')
        # Set parameters from input
        self.name = matfilename.split()[0]
        self.header = [self.matfile['__header__'], ["Dynspec loaded \
                       from Matfile {}".format(matfilename)]]
        self.dt = 2.7*60
        self.freq = 1400
        self.nsub = int(np.shape(self.dyn)[0])
        self.nchan = int(np.shape(self.dyn)[1])
        lams = np.linspace(1, 1+dlam, self.nchan)
        freqs = np.divide(1, lams)
        self.freqs = self.freq*np.linspace(np.min(freqs), np.max(freqs),
                                           self.nchan)
        self.bw = max(self.freqs) - min(self.freqs)
        self.times = self.dt*np.arange(0, self.nsub)
        self.df = self.bw/self.nchan
        self.tobs = float(self.times[-1] - self.times[0])
        self.mjd = 50000.0  # dummy.. Not needed
        self.dyn = np.transpose(self.dyn)

        return


class SimDyn():
    """
    Imports Simulation() object from scint_sim to Dynspec class
    """

    def __init__(self, sim, freq=1400, dt=0.5, mjd=50000):

        self.name =\
            'sim:mb2={0},ar={1},psi={2},dlam={3}'.format(sim.mb2, sim.ar,
                                                         sim.psi, sim.dlam)
        if sim.lamsteps:
            self.name += ',lamsteps'

        self.header = self.name
        self.dyn = sim.spi
        dlam = sim.dlam

        self.dt = dt
        self.freq = freq
        self.nsub = int(np.shape(self.dyn)[0])
        self.nchan = int(np.shape(self.dyn)[1])
        lams = np.linspace(1, 1+dlam, self.nchan)
        freqs = np.divide(1, lams)
        self.freqs = self.freq*np.linspace(np.min(freqs), np.max(freqs),
                                           self.nchan)
        self.bw = max(self.freqs) - min(self.freqs)
        self.times = self.dt*np.arange(0, self.nsub)
        self.df = self.bw/self.nchan
        self.tobs = float(self.times[-1] - self.times[0])
        self.mjd = mjd
        self.dyn = np.transpose(self.dyn)
        return


def sort_dyn(dynfiles, outdir=None, min_nsub=10, min_nchan=50, min_tsub=10,
             min_freq=0, max_freq=5000, remove_nan_sspec=False, verbose=True,
             max_frac_bw=2):
    """
    Sorts dynamic spectra into good and bad files based on some conditions
    """

    if verbose:
        print("Sorting dynspec files in {0}".format(split(dynfiles[0])[0]))
        n_files = len(dynfiles)
        file_count = 0
    if outdir is None:
        outdir, dummy = split(dynfiles[0])  # path of first dynspec
    bad_files = open(outdir+'/bad_files.txt', 'w')
    good_files = open(outdir+'/good_files.txt', 'w')
    bad_files.write("FILENAME\t REASON\n")
    for dynfile in dynfiles:
        if verbose:
            file_count += 1
            print("{0}/{1}\t{2}".format(file_count, n_files,
                  split(dynfile)[1]))
        # Read in dynamic spectrum
        dyn = Dynspec(filename=dynfile, verbose=False, process=False)
        if dyn.freq > max_freq or dyn.freq < min_freq:
            # outside of frequency range
            if dyn.freq < min_freq:
                message = 'freq<{0} '.format(min_freq)
            elif dyn.freq > max_freq:
                message = 'freq>{0}'.format(max_freq)
            bad_files.write("{0}\t{1}\n".format(dynfile, message))
            continue
        if dyn.bw/dyn.freq > max_frac_bw:
            # bandwidth too large
            bad_files.write("{0}\t frac_bw>{1}\n".format(dynfile, max_frac_bw))
            continue
        # Start processing
        dyn.trim_edges()  # remove band edges
        if dyn.nchan < min_nchan or dyn.nsub < min_nsub:
            # skip if not enough channels/subints
            message = ''
            if dyn.nchan < min_nchan:
                message += 'nchan<{0} '.format(min_nchan)
            if dyn.nsub < min_nsub:
                message += 'nsub<{0}'.format(min_nsub)
            bad_files.write("{0}\t {1}\n".format(dynfile, message))
            continue
        elif dyn.tobs < 60*min_tsub:
            # skip if observation too short
            bad_files.write("{0}\t tobs<{1}\n".format(dynfile, min_tsub))
            continue
        dyn.refill()  # linearly interpolate zero values
        dyn.correct_dyn()  # correct for bandpass and gain variation
        dyn.calc_sspec()  # calculate secondary spectrum
        # report error and proceed
        if np.isnan(dyn.sspec).all():  # skip if secondary spectrum is all nan
            bad_files.write("{0}\t sspec_isnan\n".format(dynfile))
            continue
        # Passed all tests so far - write to good_files.txt!
        good_files.write("{0}\n".format(dynfile))
    bad_files.close()
    good_files.close()
    return<|MERGE_RESOLUTION|>--- conflicted
+++ resolved
@@ -1163,11 +1163,7 @@
 
     def get_scint_params(self, method="acf1d", plot=False, alpha=5/3,
                          mcmc=False, full_frame=False, display=True,
-<<<<<<< HEAD
-                         nscale=4, nitr=100, verbose=True):
-=======
                          nscale=4, nitr=100, verbose=False):
->>>>>>> fe8ba89e
         """
         Measure the scintillation timescale
             Method:
@@ -1182,11 +1178,7 @@
 
         if not hasattr(self, 'acf'):
             self.calc_acf()
-<<<<<<< HEAD
         if not hasattr(self, 'sspec') and 'sspec' in method:
-=======
-        if not hasattr(self, 'sspec') and 'sspec in method':
->>>>>>> fe8ba89e
             self.calc_sspec()
 
         ydata_f = self.acf[int(self.nchan):, int(self.nsub)]
@@ -1226,21 +1218,6 @@
         else:
             params.add('alpha', value=alpha, vary=False)
 
-<<<<<<< HEAD
-        def fitter(scint_model, params, args, mcmc=mcmc, pos=None):
-            # Do fit
-            func = Minimizer(scint_model, params, fcn_args=args)
-            results = func.minimize()
-            if mcmc:
-                func = Minimizer(scint_model, results.params, fcn_args=args)
-                mcmc_results = func.emcee(nwalkers=nitr, steps=2000,
-                                          burn=500, pos=pos, is_weighted=False)
-                results = mcmc_results
-
-            return results
-
-=======
->>>>>>> fe8ba89e
         if method == 'acf1d':
             results = fitter(scint_acf_model, params, (xdata, ydata, weights), mcmc=mcmc)
 
@@ -1394,11 +1371,7 @@
         else:
             self.talpha = alpha
             self.talphaerr = 0
-<<<<<<< HEAD
-        
-=======
-
->>>>>>> fe8ba89e
+
         if verbose:
             print("\t ACF FIT PARAMETERS\n")
             print("tau:\t\t\t{val} +/- {err} s".format(val=self.tau,
@@ -1407,7 +1380,6 @@
                   err=self.dnuerr))
             print("alpha:\t\t\t{val} +/- {err}".format(val=self.talpha,
                   err=self.talphaerr))
-<<<<<<< HEAD
         if method == 'acf2d_approx' and verbose:
             print("phase grad:\t\t{val} +/- {err}".format(val=self.phasegrad,
                   err=self.phasegraderr))
@@ -1424,26 +1396,6 @@
                   err=self.v_decerr))
             print("psi:\t\t{val} +/- {err}".format(val=self.psi,
                   err=self.psierr))
-=======
-        if method == 'acf2d_approx':
-            if verbose:
-                print("phase grad:\t\t{val} +/- {err}".format(val=self.phasegrad,
-                      err=self.phasegraderr))
-        elif method == 'acf2d':
-            if verbose:
-                print("ar:\t\t{val} +/- {err}".format(val=self.ar,
-                      err=self.arerr))
-                print("phase grad x:\t\t{val} +/- {err}".format(
-                        val=self.phasegrad_x, err=self.phasegrad_xerr))
-                print("phase grad y:\t\t{val} +/- {err}".format(
-                        val=self.phasegrad_y, err=self.phasegrad_yerr))
-                print("v_ra:\t\t{val} +/- {err}".format(val=self.v_ra,
-                      err=self.v_raerr))
-                print("v_dec:\t\t{val} +/- {err}".format(val=self.v_dec,
-                      err=self.v_decerr))
-                print("psi:\t\t{val} +/- {err}".format(val=self.psi,
-                      err=self.psierr))
->>>>>>> fe8ba89e
 
         if plot:
             # get models:
