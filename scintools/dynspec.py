#!/usr/bin/env python

"""
dynspec.py
----------------------------------
Dynamic spectrum class
"""

from __future__ import (absolute_import, division,
                        print_function, unicode_literals)

import time
import os
from os.path import split
import numpy as np
import matplotlib.pyplot as plt
import scipy.constants as sc
from copy import deepcopy as cp
from scintools.scint_models import scint_acf_model, scint_acf_model_2d_approx,\
    scint_acf_model_2d, tau_acf_model, dnu_acf_model,\
    fit_parabola, fit_log_parabola, fitter, \
    powerspectrum_model
from scintools.scint_utils import is_valid, svd_model, interp_nan_2d,\
    centres_to_edges, get_window
import scintools.ththmod as thth
from scipy.interpolate import griddata, interp1d, RectBivariateSpline
from scipy.signal import convolve2d, medfilt, savgol_filter
from scipy.io import loadmat
from lmfit import Parameters, fit_report
try:
    from skimage.restoration import inpaint
    biharmonic = True
except Exception as e:
    print(e)
    print("skimage not found: cannot use biharmonic inpainting")
    biharmonic = False
import astropy.units as u
import astropy.constants as const


class Dynspec:

    def __init__(self, filename=None, dyn=None, verbose=True, process=False,
                 lamsteps=False, remove_short_subs=True, subint_thresh=2.33,
                 mjd=None):
        """
        Initialise a dynamic spectrum object by either reading from file
            or from existing object

        Parameters
        ----------
        filename : str, optional
            The path of the dynamic spectrum file. The default is None.
        dyn : Dynspec object, optional
            Dynamic spectrum object to load directly. The default is None.
        verbose : bool, optional
            Print all the things. The default is True.
        process : bool, optional
            Perform basic processing. The default is False.
        lamsteps : bool, optional
            Use equal steps in wavelength rather than frequency. The default is
            False.
        remove_short_sub : bool, optional
            Automatically remove the first subint if it is shorter
        subint_thresh : float, optional
            standard deviation threshold to define a subint length outlier


        """

        if filename:
            self.load_file(filename, verbose=verbose, process=process,
                           lamsteps=lamsteps, subint_thresh=subint_thresh,
                           remove_short_subs=remove_short_subs, mjd=mjd)
        elif dyn:
            self.load_dyn_obj(dyn, verbose=verbose, process=process,
                              lamsteps=lamsteps)
        else:
            print("Error: No dynamic spectrum file or object")

    def __add__(self, other):
        """
        Defines dynamic spectra addition, which is concatination in time,
            with the gaps filled

        Parameters
        ----------
        other : Dynspec object
            Dynamic spectrum to be added.

        Returns
        -------
        Dynspec object
            The combined dynamic spectrum.

        """

        print("Now adding {} ...".format(other.name))

        if self.freq != other.freq \
                or self.bw != other.bw or self.df != other.df:
            print("WARNING: Code does not yet account for different \
                  frequency properties")

        # Set constant properties
        bw = self.bw
        df = self.df
        freqs = self.freqs
        freq = self.freq
        nchan = self.nchan
        dt = self.dt

        # Calculate properties for the gap
        timegap = round((other.mjd - self.mjd)*86400
                        - self.tobs, 1)  # time between two dynspecs
        extratimes = np.arange(0, timegap, dt)
        if timegap < dt:
            extratimes = [0]
            nextra = 0
        else:
            nextra = len(extratimes)
        dyngap = np.zeros([np.shape(self.dyn)[0], nextra])

        # Set changed properties
        name = self.name.split('.')[0] + "+" + other.name.split('.')[0] \
            + ".dynspec"
        header = self.header + other.header
        # times = np.concatenate((self.times, self.times[-1] + extratimes,
        #                       self.times[-1] + extratimes[-1] + other.times))
        nsub = self.nsub + nextra + other.nsub
        tobs = self.tobs + timegap + other.tobs
        # Note: need to check "times" attribute for added dynspec
        times = np.linspace(0, tobs, nsub)
        mjd = np.min([self.mjd, other.mjd])  # mjd for earliest dynspec
        newdyn = np.concatenate((self.dyn, dyngap, other.dyn), axis=1)

        # Get new dynspec object with these properties
        newdyn = BasicDyn(newdyn, name=name, header=header, times=times,
                          freqs=freqs, nchan=nchan, nsub=nsub, bw=bw,
                          df=df, freq=freq, tobs=tobs, dt=dt, mjd=mjd)

        return Dynspec(dyn=newdyn, verbose=False, process=False)

    def load_file(self, filename, verbose=True, process=False, lamsteps=False,
                  remove_short_subs=True, subint_thresh=2.33, mjd=None):
        """
        Load a dynamic spectrum from psrflux-format file

        Parameters
        ----------
        filename : str
            The path of the dynamic spectrum file.
        verbose : bool, optional
            Print all the things. The default is True.
        process : bool, optional
            Perform basic processing. The default is True.
        lamsteps : bool, optional
            Use equal steps in wavelength rather than frequency. The default is
            False.
        remove_short_sub : bool, optional
            Automatically remove the first subint if it is shorter
        subint_thresh : float, optional
            standard deviation threshold to define a subint length outlier
        mjd : float, optional
            Replace the MJD0 with a custom mjd (e.g. barycentred)

        """

        # Import all data from filename
        if verbose:
            start = time.time()
            print("LOADING {0}...".format(filename))
        head = []
        with open(filename, "r") as file:
            for line in file:
                if line.startswith("#"):
                    headline = str.strip(line[1:])
                    head.append(headline)
                    if str.split(headline) != []:
                        if str.split(headline)[0] == 'MJD0:':
                            if not hasattr(self, 'mjd'):  # first occurrence
                                # MJD of start of obs
                                self.mjd = float(str.split(headline)[1])
        self.name = os.path.basename(filename)
        self.filename = filename  # full path
        self.header = head
        rawdata = np.loadtxt(filename).transpose()  # read file
        # time since obs start (secs)
        self.times = np.unique(rawdata[2]*60)  # Leading edge of integration
        # Adjust MJD and times to start at 0
        if mjd is not None:
            self.mjd = mjd
        else:
            self.mjd = self.mjd + self.times[0] / 86400
        self.times = self.times - self.times[0]  # start at 0
        self.freqs = rawdata[3]  # Observing frequency in MHz.
        fluxes = rawdata[4]  # fluxes
        self.nchan = int(np.max(rawdata[1])) + 1  # number of channels
        self.bw = self.freqs[-1] - self.freqs[0]  # obs bw
        self.df = round(self.bw/self.nchan, 5)  # channel bw
        self.bw = round(self.bw + self.df, 2)  # correct bw
        self.nsub = int(np.max(rawdata[0])) + 1  # number of subints

        # initial estimate of tobs and dt
        self.dt = np.mean(np.diff(self.times))
        self.tobs = np.max(self.times) + self.dt

        # Now reshape flux arrays into a 2D matrix
        self.freqs = np.unique(self.freqs)
        self.freq = round(np.mean(self.freqs), 2)
        fluxes = fluxes.reshape([self.nsub, self.nchan]).transpose()
        if self.df < 0:  # flip things
            self.df = -self.df
            self.bw = -self.bw
            # Flip flux matricies since self.freqs is now in ascending order
            fluxes = np.flip(fluxes, 0)
        # Finished reading, now setup dynamic spectrum
        self.dyn = fluxes  # initialise dynamic spectrum

        # remove short subints
        if remove_short_subs and np.std(np.diff(self.times)) != 0:
            self.remove_short_subs(threshold=subint_thresh)

        self.lamsteps = lamsteps
        if process:
            self.auto_processing(lamsteps=lamsteps)  # do automatic processing
        if verbose:
            end = time.time()
            print("...LOADED in {0} seconds\n".format(round(end - start, 2)))
            self.info()

    def remove_short_subs(self, threshold=2.33):
        """
        Find and remove short subintegrations from the start of the observation

        Parameters
        ----------
        threshold : float, optional
            Number of sigma of rms subint time differences to define short

        """

        dt0 = np.abs(np.diff(self.times))[0]  # first subint length
        dt = np.mean(np.abs(np.diff(self.times))[1:])
        sdt = np.std(np.abs(np.diff(self.times))[1:])
        while dt0 - dt <= -threshold*sdt and sdt >= 0:
            self.dyn = np.delete(self.dyn, (0), axis=1)
            self.times = np.delete(self.times, (0))
            dt0 = np.abs(np.diff(self.times))[0]
            dt = np.mean(np.abs(np.diff(self.times))[1:])
            sdt = np.std(np.abs(np.diff(self.times))[1:])

        self.mjd += np.min(self.times)/86400
        self.times -= np.min(self.times)  # start at 0
        self.nsub = len(self.times)
        self.dt = round(np.mean(np.diff(self.times)), 3)
        self.tobs = round(max(self.times) + self.dt, 3)

    def trim_edges(self, bandwagon_frac=0.5, remove_short_sub=True):
        """
        Find and remove the band edges

        Parameters
        ----------
        bandwagon_frac : float in [0,1], optional
            Set entire edge to zero if more than this fraction of the edge
            pixels is zero or NaN. The default is 0.5.

        """

        self.dyn[np.isnan(self.dyn)] = 0  # fill NaNs with zero

        nc = len(self.dyn[0, :])
        nr = len(self.dyn[:, 0])

        # Trim bottom
        if len(np.argwhere(self.dyn[0, :] == 0)) > bandwagon_frac*nc:
            self.dyn[0, :] = np.zeros(np.shape(self.dyn[0, :]))
        rowsum = sum(abs(self.dyn[0, :]))
        while rowsum == 0:
            self.dyn = np.delete(self.dyn, (0), axis=0)
            self.freqs = np.delete(self.freqs, (0))
            if len(np.argwhere(self.dyn[0, :] == 0)) > bandwagon_frac*nc:
                self.dyn[0, :] = np.zeros(np.shape(self.dyn[0, :]))
            rowsum = sum(abs(self.dyn[0, :]))

        # Trim top
        if len(np.argwhere(self.dyn[-1, :] == 0)) > bandwagon_frac*nc:
            self.dyn[-1, :] = np.zeros(np.shape(self.dyn[-1, :]))
        rowsum = sum(abs(self.dyn[-1, :]))
        while rowsum == 0:
            self.dyn = np.delete(self.dyn, (-1), axis=0)
            self.freqs = np.delete(self.freqs, (-1))
            if len(np.argwhere(self.dyn[-1, :] == 0)) > bandwagon_frac*nc:
                self.dyn[-1, :] = np.zeros(np.shape(self.dyn[-1, :]))
            rowsum = sum(abs(self.dyn[-1, :]))

        # Trim left
        if len(np.argwhere(self.dyn[:, 0] == 0)) > bandwagon_frac*nr:
            self.dyn[:, 0] = np.zeros(np.shape(self.dyn[:, 0]))
        colsum = sum(abs(self.dyn[:, 0]))
        while colsum == 0:
            self.dyn = np.delete(self.dyn, (0), axis=1)
            self.times = np.delete(self.times, (0))
            if len(np.argwhere(self.dyn[:, 0] == 0)) > bandwagon_frac*nr:
                self.dyn[:, 0] = np.zeros(np.shape(self.dyn[:, 0]))
            colsum = sum(abs(self.dyn[:, 0]))

        # Trim right
        if len(np.argwhere(self.dyn[:, -1] == 0)) > bandwagon_frac*nr:
            self.dyn[:, -1] = np.zeros(np.shape(self.dyn[:, -1]))
        colsum = sum(abs(self.dyn[:, -1]))
        while colsum == 0:
            self.dyn = np.delete(self.dyn, (-1), axis=1)
            self.times = np.delete(self.times, (-1))
            if len(np.argwhere(self.dyn[:, -1] == 0)) > bandwagon_frac*nr:
                self.dyn[:, -1] = np.zeros(np.shape(self.dyn[:, -1]))
            colsum = sum(abs(self.dyn[:, -1]))

        self.mjd += np.min(self.times)/86400
        self.times -= np.min(self.times)  # start at 0
        self.nchan = len(self.freqs)
        self.bw = round(max(self.freqs) - min(self.freqs) + self.df, 3)
        self.freq = round(np.mean(self.freqs), 3)
        self.nsub = len(self.times)
        self.dt = round(np.mean(np.diff(self.times)), 3)
        self.tobs = round(max(self.times) + self.dt, 3)
        self.df = self.bw / self.nchan

    def write_file(self, filename=None, verbose=True, note=None):
        """
        Writes the dynspec object to psrflux-format file

        Parameters
        ----------
        filename : str
            The path of the dynamic spectrum file.
        verbose : bool, optional
            Print all the things. The default is True.
        note : str, optional
            Note to write at top of file. The default is None.

        """

        if filename is None:
            ext = self.filename.split('.')[-1]
            fname = '.'.join(self.filename.split('.')[0:-1]) + \
                '.processed.' + ext
        else:
            fname = filename
        # now write to file
        with open(fname, 'w') as fn:
            fn.write("# Scintools-modified dynamic spectrum " +
                     "in psrflux format\n")
            fn.write("# Created using write_file method in Dynspec class\n")
            if note is not None:
                fn.write("# Note: {0}\n".format(note))
            fn.write("# MJD0: {0}\n".format(self.mjd))  # output new start MJD
            fn.write("# Original header begins below:\n")
            isub = False
            for line in self.header:
                fn.write("# {} \n".format(line))
                if 'isub' in line:
                    isub = True

            if not isub:
                fn.write('# isub ichan time(min) freq(MHz) flux flux_err\n')
            for i in range(len(self.times)):
                ti = self.times[i]/60
                for j in range(len(self.freqs)):
                    fi = self.freqs[j]
                    di = self.dyn[j, i]
                    fn.write("{0} {1} {2} {3} {4} {5}\n".
                             format(i, j, ti, fi, di, 0))  # , # di_err))
        if verbose:
            print("Wrote dynamic spectrum file as {}".format(fname))

    def load_dyn_obj(self, dyn, verbose=True, process=True, lamsteps=False):
        """
        Load in a dynamic spectrum object of different type.

        Parameters
        ----------
        dyn : Dynspec object
            Dynamic spectrum object to load directly.
        verbose : bool, optional
            Print all the things. The default is True.
        process : bool, optional
            Perform basic processing. The default is True.
        lamsteps : bool, optional
            Use equal steps in wavelength rather than frequency. The default is
            False.

        """

        start = time.time()
        # Import all data from filename
        if verbose:
            print("LOADING DYNSPEC OBJECT {0}...".format(dyn.name))
        self.name = dyn.name
        self.header = dyn.header
        self.times = dyn.times  # time since obs start (secs)
        self.freqs = dyn.freqs  # Observing frequency in MHz.
        self.nchan = dyn.nchan  # number of channels
        self.nsub = dyn.nsub
        self.bw = dyn.bw  # obs bw
        self.df = dyn.df  # channel bw
        self.freq = dyn.freq
        self.dt = dyn.dt
        self.tobs = dyn.tobs if dyn.tobs is not None else \
            np.ptp(self.times) + self.dt
        self.mjd = dyn.mjd if dyn.mjd is not None else 60000.0
        self.dyn = dyn.dyn
        self.lamsteps = lamsteps
        if process:
            self.default_processing(lamsteps=lamsteps)  # do default processing
        end = time.time()
        if verbose:
            print("...LOADED in {0} seconds\n".format(round(end-start, 2)))
            self.info()

    def auto_processing(self, lamsteps=False, remove_short_sub=True):
        """
        Automatic processing of a Dynspec object, using common utilities

        Parameters
        ----------
        lamsteps : bool, optional
            Use equal steps in wavelength rather than frequency. The default is
            False.

        """

        # remove zeros on band edges
        self.trim_edges(remove_short_sub=remove_short_sub)
        self.refill()  # refill and zeroed regions with linear interpolation
        self.calc_acf()  # calculate the ACF
        if lamsteps:
            self.scale_dyn()
        self.calc_sspec(lamsteps=lamsteps)  # Calculate secondary spectrum

    def plot_dyn(self, lamsteps=False, input_dyn=None, filename=None,
                 input_x=None, input_y=None, trap=False, display=True,
                 figsize=(9, 9), dpi=200, title=None, velocity=False):
        """
        Plot the dynamic spectrum

        Parameters
        ----------
        lamsteps : bool, optional
            Use equal steps in wavelength rather than frequency. The default is
            False.
        input_dyn : Dynspec object, optional
            Ignore the class-defined dynamic spectrum and use this input
            dynamic spectrum. The default is None.
        filename : str, optional
            The path at which to save the figure. The default is None.
        input_x : 1D array, optional
            `x`-axis of input dynamic spectrum. The default is None.
        input_y : 1D array, optional
            `y`-axis of input dynamic spectrum. The default is None.
        trap : bool, optional
            Trapezoidal scaling. The default is False.
        display : bool, optional
            Display the plot. The default is True.
        figsize : tuple, optional
            Size of the figure. The default is (9, 9).
        dpi : float, optional
            dpi of the figure. The default is 200.
        title : str, optional
            Figure title. The default is None.
        velocity : bool, optional
            Scale the dynamic spectrum using the velocity. The default is
            False.

        """

        if input_dyn is None:
            if lamsteps:
                if velocity:
                    if not hasattr(self, 'vlamdyn'):
                        self.scale_dyn(scale='lambda-velocity')
                    dyn = self.vlamdyn
                else:
                    if not hasattr(self, 'lamdyn'):
                        self.scale_dyn()
                    dyn = self.lamdyn
            elif velocity:
                if not hasattr(self, 'vdyn'):
                    self.scale_dyn(scale='velocity')
                dyn = self.vdyn
            elif trap:
                if not hasattr(self, 'trapdyn'):
                    self.scale_dyn(scale='trapezoid')
                dyn = self.trapdyn
            else:
                dyn = self.dyn
        else:
            dyn = input_dyn
        medval = np.median(dyn[is_valid(dyn)*np.array(np.abs(
                                                      is_valid(dyn)) > 0)])
        minval = np.min(dyn[is_valid(dyn)*np.array(np.abs(
                                                   is_valid(dyn)) > 0)])
        # standard deviation
        std = np.std(dyn[is_valid(dyn)*np.array(np.abs(
                                                is_valid(dyn)) > 0)])
        vmin = minval + std
        vmax = medval + 4*std

        if display or (filename is not None):
            plt.figure(figsize=figsize)
        if input_dyn is None:
            if lamsteps:
                tedges = centres_to_edges(self.times/60)
                lamedges = centres_to_edges(self.lam)
                plt.pcolormesh(tedges, lamedges, dyn,
                               vmin=vmin, vmax=vmax, linewidth=0,
                               rasterized=True, shading='auto')
                plt.ylabel('Wavelength (m)')
            else:
                tedges = centres_to_edges(self.times/60)
                fedges = centres_to_edges(self.freqs)
                plt.pcolormesh(tedges, fedges, dyn,
                               vmin=vmin, vmax=vmax, linewidth=0,
                               rasterized=True, shading='auto')
                plt.ylabel('Frequency (MHz)')
            plt.xlabel('Time (mins)')
            # plt.colorbar()  # arbitrary units
        else:
            xedges = centres_to_edges(input_x)
            yedges = centres_to_edges(input_y)
            plt.pcolormesh(xedges, yedges, dyn, vmin=vmin, vmax=vmax,
                           linewidth=0, rasterized=True)

        if title is not None:
            plt.title(title)

        if filename is not None:
            plt.savefig(filename, dpi=dpi, bbox_inches='tight',
                        pad_inches=0.1)
            if display:
                plt.show()
            plt.close()
        elif input_dyn is None and display:
            plt.show()

    def plot_acf(self, method='acf1d', alpha=5/3, contour=False, filename=None,
                 input_acf=None, input_t=None, input_f=None, nscale=4,
                 mcmc=False, display=True, crop=False, tlim=None, flim=None,
                 figsize=(9, 9), verbose=False, dpi=200):
        """
        Plot the autocorrelation function

        Parameters
        ----------
        method : str {'acf1d', 'acf2d_approx', 'acf2d', 'sspec', 'nofit'},
        optional
            Fitting method for determining scintillation scales:

                ``acf1d``
                    Fit to central 1D cuts in time and frequency.
                ``acf2d_approx``
                    Fit an approximate 2D model.
                ``acf2d``
                    Fit an analytical 2D model.
                ``sspec``
                    Secondary spectrum method.
                ``nofit``
                    Don't perform fit.
        alpha : float, optional
            Structure function index. The default is 5/3, corresponding to a
            Kolmogorov spectrum.
        contour : bool, optional
            Plot contours. The default is False.
        filename : str, optional
            The path at which to save the figure. The default is None.
        input_acf : Dynspec object, optional
            Ignore the class-defined ACF and use this input ACF. The default is
            None.
        input_t : 1D array, optional
            `t`-axis of input ACF. The default is None.
        input_f : 1D array, optional
            `f`-axis of input ACF. The default is None.
        nscale : float, optional
            The number of scintillation scales to plot out to. The default is
            4.
        mcmc : bool, optional
            Use MCMC to fit for scintillation scales. The default is False.
        display : bool, optional
            Display the plot. The default is True.
        crop : bool, optional
            Crop the figure to the specified limits ``tlim`` and ``flim``. The
            default is False.
        tlim : float, optional
            Value of time lag to plot out to. The default is None.
        flim : float, optional
            Value of frequency lag to plot out to. The default is None.
        figsize : tuple, optional
            Size of the figure. The default is (9, 9).
        verbose : bool, optional
            Print all the things. The default is True.
        dpi : float, optional
            dpi of the figure. The default is 200.

        """

        if not hasattr(self, 'acf'):
            self.calc_acf()
        if not hasattr(self, 'tau') and input_acf is None:
            try:
                self.get_scint_params(method=method, alpha=alpha, mcmc=mcmc,
                                      verbose=verbose)
            except Exception as e:
                print(e)
                print("Could not determine scintillation scales for plot")

        if input_acf is None:
            arr = self.acf
            tspan = self.tobs
            fspan = self.bw
        else:
            arr = input_acf
            tspan = max(input_t) - min(input_t)
            fspan = max(input_f) - min(input_f)
        arr = np.fft.ifftshift(arr)
        # subtract the white noise spike
        wn = arr[0][0] - max([arr[1][0], arr[0][1]])
        arr[0][0] = arr[0][0] - wn  # Set the noise spike to zero for plotting
        arr = np.fft.fftshift(arr)

        t_delays = np.linspace(-tspan/60, tspan/60, np.shape(arr)[1])
        f_shifts = np.linspace(-fspan, fspan, np.shape(arr)[0])

        if crop or (tlim is not None):
            if tlim is None:
                # Set limits automatically
                tlim = nscale * self.tau / 60
                flim = nscale * self.dnu
            if tlim > self.tobs / 60:
                tlim = self.tobs / 60
            if flim > self.bw:
                flim = self.bw

            t_inds = np.argwhere(np.abs(t_delays) <= tlim).squeeze()
            f_inds = np.argwhere(np.abs(f_shifts) <= flim).squeeze()
            t_delays = t_delays[t_inds]
            f_shifts = f_shifts[f_inds]

            arr = arr[f_inds, :]
            arr = arr[:, t_inds]

        if input_acf is None:  # Also plot scintillation scales axes

            fig, ax1 = plt.subplots(figsize=figsize)
            if contour:
                ax1.contourf(t_delays, f_shifts, arr)
            else:
                ax1.pcolormesh(t_delays, f_shifts, arr, linewidth=0,
                               rasterized=True, shading='auto')
            ax1.set_ylabel(r'Frequency shift, $\Delta\nu$ (MHz)')
            ax1.set_xlabel(r'Time lag, $\tau$ (mins)')
            miny, maxy = ax1.get_ylim()
            if hasattr(self, 'tau'):
                ax2 = ax1.twinx()
                ax2.set_ylim(miny/self.dnu, maxy/self.dnu)
                ax2.set_ylabel(r'$\Delta\nu$ / ($\Delta\nu_d = {0}\,$MHz)'.
                               format(round(self.dnu, 2)))
                ax3 = ax1.twiny()
                minx, maxx = ax1.get_xlim()
                ax3.set_xlim(minx/(self.tau/60), maxx/(self.tau/60))
                ax3.set_xlabel(r'$\tau$/($\tau_d={0}\,$min)'.format(round(
                    self.tau/60, 2)))
        else:  # just plot acf without scales
            if contour:
                plt.contourf(t_delays, f_shifts, arr)
            else:
                tedges = centres_to_edges(t_delays)
                fedges = centres_to_edges(f_shifts)
                plt.pcolormesh(tedges, fedges, arr, linewidth=0,
                               rasterized=True, shading='auto')
            plt.ylabel('Frequency lag (MHz)')
            plt.xlabel('Time lag (mins)')

        if filename is not None:
            plt.savefig(filename, dpi=dpi, bbox_inches='tight',
                        pad_inches=0.1)
            if display:
                plt.show()
            plt.close()
        elif input_acf is None and display:
            plt.show()

    def plot_sspec(self, lamsteps=False, input_sspec=None, filename=None,
                   input_x=None, input_y=None, trap=False, prewhite=False,
                   plotarc=False, maxfdop=np.inf, delmax=None,
                   cutmid=0, startbin=0, display=True, colorbar=True,
                   title=None, figsize=(9, 9), subtract_artefacts=False,
                   overplot_curvature=None, dpi=200, velocity=False,
                   vmin=None, vmax=None):
        """
        Plot the secondary spectrum

        Parameters
        ----------
        lamsteps : bool, optional
            Use equal steps in wavelength rather than frequency. The default is
            False.
        input_sspec : Dynspec object, optional
            Ignore the class-defined secondary spectrum and use this input
            spectrum. The default is None.
        filename : str, optional
            The path at which to save the figure. The default is None.
        input_x : 1D array, optional
            `x`-axis of input secondary spectrum. The default is None.
        input_y : 1D array, optional
            `y`-axis of input secondary spectrum. The default is None.
        trap : bool, optional
            Trapezoidal scaling. The default is False.
        prewhite : bool, optional
            Perform pre-whitening using the first-difference method, then
            post-darken. The default is False.
        plotarc : bool, optional
            Plot the arc fit. The default is False.
        maxfdop : float, optional
            Maximum fdop to plot out to. The default is np.inf.
        delmax : float, optional
            Maximum delay to plot out to. The default is None.
        cutmid : int, optional
            Number of columns around fdop=0 to set to nan. The default is 0.
        startbin : int, optional
            Number of rows from delay=0 to set to nan. The default is 0.
        display : bool, optional
            Display the plot. The default is True.
        colorbar : bool, optional
            Display colorbar. The default is True.
        title : str, optional
            Figure title. The default is None.
        figsize : tuple, optional
            Size of the figure. The default is (9, 9).
        subtract_artefacts : bool, optional
            Subtract delay response to try to remove artefacts. The default is
            False.
        overplot_curvature : float, optional
            Plot parabola with this curvature. The default is None.
        dpi : float, optional
            dpi of the figure. The default is 200.
        velocity : bool, optional
            Scale the dynamic spectrum using the velocity. The default is
            False.

        """

        if input_sspec is None:
            if lamsteps:
                if not hasattr(self, 'lamsspec'):
                    self.calc_sspec(lamsteps=lamsteps, prewhite=prewhite)
                if velocity:
                    if not hasattr(self, 'vlamsspec'):
                        self.calc_sspec(lamsteps=lamsteps, velocity=velocity,
                                        prewhite=prewhite)
                    sspec = cp(self.vlamsspec)
                else:
                    sspec = cp(self.lamsspec)
            elif velocity:
                sspec = cp(self.vsspec)
            elif trap:
                if not hasattr(self, 'trapsspec'):
                    self.calc_sspec(trap=trap, prewhite=prewhite)
                sspec = cp(self.trapsspec)
            else:
                if not hasattr(self, 'sspec'):
                    self.calc_sspec(lamsteps=lamsteps, prewhite=prewhite)
                sspec = cp(self.sspec)
            xplot = cp(self.fdop)
        else:
            sspec = input_sspec
            xplot = input_x

        if subtract_artefacts:
            # Subtract off delay response constant in Doppler
            # Estimate using outer 10% of spectrum
            delay_response = np.nanmean(sspec[:, np.argwhere(
                np.abs(self.fdop) > 0.9*np.max(self.fdop))], axis=1)
            delay_response -= np.median(delay_response)
            sspec = np.subtract(sspec, delay_response)

        medval = np.median(sspec[is_valid(sspec)*np.array(np.abs(sspec) > 0)])
        # std = np.std(sspec[is_valid(sspec)*np.array(np.abs(sspec) > 0)])
        maxval = np.max(sspec[is_valid(sspec)*np.array(np.abs(sspec) > 0)])
        vmin = medval - 3 if vmin is None else vmin
        vmax = maxval - 3 if vmax is None else vmax

        # Get fdop plotting range
        indicies = np.argwhere(np.abs(xplot) < maxfdop)
        xplot = xplot[indicies].squeeze()
        sspec = sspec[:, indicies].squeeze()
        nr, nc = np.shape(sspec)
        sspec[:, int(nc/2-np.floor(cutmid/2)):int(nc/2 +
                                                  np.ceil(cutmid/2))] = np.nan
        sspec[:startbin, :] = np.nan
        # Maximum value delay axis
        delmax = np.max(self.tdel) if delmax is None else delmax
        ind = np.argmin(abs(self.tdel-delmax))
        if display or (filename is not None):
            plt.figure(figsize=figsize)
        if input_sspec is None:
            if lamsteps:
                xedges = centres_to_edges(xplot)
                betaedges = centres_to_edges(self.beta[:ind])
                plt.pcolormesh(xedges, betaedges, sspec[:ind, :],
                               vmin=vmin, vmax=vmax, linewidth=0,
                               rasterized=True, shading='auto')
                plt.ylabel(r'$f_\lambda$ (m$^{-1}$)')
            else:
                xedges = centres_to_edges(xplot)
                tdeledges = centres_to_edges(self.tdel[:ind])
                plt.pcolormesh(xedges, tdeledges, sspec[:ind, :],
                               vmin=vmin, vmax=vmax, linewidth=0,
                               rasterized=True, shading='auto')
                plt.ylabel(r'$f_\nu$ ($\mu$s)')
            if overplot_curvature is not None:
                yl = plt.ylim()
                plt.plot(xplot, overplot_curvature*xplot**2, 'r--')
                plt.ylim(yl)
            plt.xlabel(r'$f_t$ (mHz)')
            bottom, top = plt.ylim()
            if plotarc:
                if lamsteps:
                    eta = self.betaeta
                else:
                    eta = self.eta
                plt.plot(xplot, eta*np.power(xplot, 2),
                         'r--', alpha=0.5)
            plt.ylim(bottom, top)

        else:
            xedges = centres_to_edges(xplot)
            yedges = centres_to_edges(input_y)
            plt.pcolormesh(xedges, yedges, sspec, vmin=vmin, vmax=vmax,
                           linewidth=0, rasterized=True, shading='auto')
        if colorbar:
            plt.colorbar()
        if title:
            plt.title(title)

        if filename is not None:
            plt.savefig(filename, dpi=dpi, bbox_inches='tight',
                        pad_inches=0.1)
            if display:
                plt.show()
            plt.close()
        elif input_sspec is None and display:
            plt.show()

    def plot_scattered_image(self, display=True, plot_log=True, colorbar=True,
                             title=None, input_scattered_image=None,
                             input_fdop=None, lamsteps=False, trap=False,
                             clean=True, use_angle=False, use_spatial=False,
                             s=None, veff=None, d=None, filename=None,
                             dpi=200):
        """
        Plot the scattered image

        Parameters
        ----------
        display : bool, optional
            Display the plot. The default is True.
        plot_log : bool, optional
            Plot brightness on a logarithmic scale. The default is True.
        colorbar : bool, optional
            Display colorbar alongside plot. The default is True.
        title : str, optional
            Figure title. The default is None.
        input_scattered_image : array_like, optional
            Ignore the class-defined scattered image and use this input
            image. The default is None.
        input_fdop : 1D array, optional
            fdop axis of the corresponding secondary spectrum. The default is
            None.
        lamsteps : bool, optional
            Use equal steps in wavelength rather than frequency. The default is
            False.
        trap : bool, optional
            Trapezoidal scaling. The default is False.
        clean : bool, optional
            Fill infs and extremely small pixel values. The default is True.
        use_angle : bool, optional
            Use angular axes in plot. The default is False.
        use_spatial : bool, optional
            Use spatial axes in plot. The default is False.
        s : float in range [0,1], optional
            Fractional screen distance. The default is None.
        veff : float, optional
            Magnitude of the effective velocity. The default is None.
        d : float, optional
            Pulsar distance. The default is None.
        filename : str, optional
            The path at which to save the figure. The default is None.
        dpi : float, optional
            dpi of the figure. The default is 200.

        """

        c = 299792458.0  # m/s
        if input_scattered_image is None:
            if not hasattr(self, 'scattered_image'):
                self.calc_scattered_image(lamsteps=lamsteps, trap=trap,
                                          clean=clean)
            scat_im = self.scattered_image
            xyaxes = self.scattered_image_ax

        else:
            scat_im = input_scattered_image
            xyaxes = input_fdop

        if use_angle:
            # plot in on-sky angle
            thetarad = (xyaxes / (1e9 * self.freq)) * \
                       (c * s / (veff * 1000))
            thetaas = (thetarad * 180 / np.pi) * 3600
            xyaxes = thetaas
        elif use_spatial:
            # plot in spatial coordinates
            thetarad = (xyaxes / (1e9 * self.freq)) * \
                       (c * s / (veff * 1000))
            thetaas = (thetarad * 180 / np.pi) * 3600
            xyaxes = thetaas * (1 - s) * d * 1000

        if plot_log:
            scat_im -= np.min(scat_im)
            scat_im += 1e-10
            scat_im = 10 * np.log10(scat_im)
        medval = np.median(scat_im[is_valid(scat_im) *
                                   np.array(np.abs(scat_im) > 0)])
        maxval = np.max(scat_im[is_valid(scat_im) *
                                np.array(np.abs(scat_im) > 0)])
        vmin = medval - 3
        vmax = maxval - 3

        xyedges = centres_to_edges(xyaxes)
        plt.pcolormesh(xyedges, xyedges, scat_im, vmin=vmin, vmax=vmax,
                       linewidth=0, rasterized=True, shading='auto')
        plt.title('Scattered image')
        if use_angle:
            plt.xlabel('Angle parallel to velocity (as)')
            plt.ylabel('Angle perpendicular to velocity (as)')
        elif use_spatial:
            plt.xlabel('Distance parallel to velocity (AU)')
            plt.ylabel('Distance perpendicular to velocity (AU)')
        else:
            plt.xlabel('Angle parallel to velocity')
            plt.ylabel('Angle perpendicular to velocity')
        if title:
            plt.title(title)
        if colorbar:
            plt.colorbar()
        if filename is not None:
            plt.savefig(filename, dpi=dpi, bbox_inches='tight',
                        pad_inches=0.1)
            if display:
                plt.show()
            plt.close()
        if display:
            plt.show()
        else:
            plt.close()

        return

    def fit_arc(self, asymm=False, plot=False, delmax=None, numsteps=1e4,
                startbin=3, cutmid=3, lamsteps=False, etamax=None, etamin=None,
                low_power_diff=-1, high_power_diff=-0.5, ref_freq=1400,
                constraint=[0, np.inf], nsmooth=5, efac=1, filename=None,
                noise_error=True, display=True, figN=None, log_parabola=False,
                logsteps=False, plot_spec=False, fit_spectrum=False,
                subtract_artefacts=False, figsize=(9, 9), dpi=200,
                velocity=False, weighted=False):
        """
        Find the arc curvature with maximum power along it
            constraint: Only search for peaks between constraint[0] and
                constraint[1]

        Parameters
        ----------
        asymm : bool, optional
            Fit to each side of the spectrum separately. The default is False.
        plot : bool, optional
            Plot the curvature fit. The default is False.
        delmax : float, optional
            tdel at which to crop the secondary spectrum. The default is None.
        numsteps : int, optional
            Number of steps in eta to use in fit. The default is 1e4.
        startbin : int, optional
            Number of rows from delay=0 to set to nan. The default is 3.
        cutmid : int, optional
            Number of columns around fdop=0 to set to nan. The default is 3.
        lamsteps : bool, optional
            Use equal steps in wavelength rather than frequency. The default is
            False.
        etamax : float, optional
            Maximum allowed curvature. The default is None.
        etamin : float, optional
            Minimum allowed curvature. The default is None.
        low_power_diff : float < 0, optional
            Fit parabolic template to the part of the normalized fdop profile
            with power greater than the sum of the peak power and this value on
            the low-curvature side of the peak. The default is -1.
        high_power_diff : float < 0, optional
            Fit parabolic template to the part of the normalized fdop profile
            with power greater than the sum of the peak power and this value on
            the high-curvature side of the peak. The default is -0.5.
        ref_freq : float, optional
            Reference frequency. The default is 1400.
        constraint : array_like, optional
            Search for peaks with curvature between constraint[0] and
            constraint[1]. The default is [0, np.inf].
        nsmooth : int, optional
            The length of the smoothing filter window. Must be a positive odd
            integer. The default is 5.
        efac : float, optional
            Factor by which to multiply the secondary spectrum noise. The
            default is 1.
        filename : str, optional
            The path at which to save the figure. The default is None.
        noise_error : bool, optional
            Determine the noise-based error in the curvature. The default is
            True.
        display : bool, optional
            Display the plot. The default is True.
        figN : int, optional
            Figure identifier. The default is None.
        log_parabola : bool, optional
            Fit parabolic template to profile peak using log curvature. The
            default is False.
        logsteps : bool, optional
            Use equal steps in logspace for normalized fdop. The default is
            False.
        plot_spec : bool, optional
            Plot delay-scrunched power profile. The default is False.
        fit_spectrum : bool, optional
            Fit a model to the power spectrum. The default is False.
        subtract_artefacts : bool, optional
            Subtract delay response to try to remove artefacts. The default is
            False.
        figsize : tuple, optional
            Size of the figure. The default is (9, 9).
        dpi : float, optional
            dpi of the figure. The default is 200.
        velocity : bool, optional
            Scale the dynamic spectrum using the velocity. The default is
            False.
        weighted : bool, optional
            Weighted average when computing the delay-scrunched power profile.
            The default is True.

        Raises
        ------
        ValueError
            If fit returns a forward parabola.

        """

        if not hasattr(self, 'tdel'):
            self.calc_sspec()
        delmax = np.max(self.tdel) if delmax is None else delmax
        delmax = delmax*(ref_freq/self.freq)**2  # adjust for frequency

        if lamsteps:
            if velocity:
                if not hasattr(self, 'vlamsspec'):
                    self.calc_sspec(lamsteps=lamsteps, velocity=velocity)
                sspec = np.array(cp(self.vlamsspec))

            else:
                if not hasattr(self, 'lamsspec'):
                    self.calc_sspec(lamsteps=lamsteps)
                sspec = np.array(cp(self.lamsspec))
            yaxis = cp(self.beta)
        else:
            if velocity:
                if not hasattr(self, 'vsspec'):
                    self.calc_sspec(velocity=velocity)
                sspec = np.array(cp(self.vsspec))
            else:
                if not hasattr(self, 'sspec'):
                    self.calc_sspec()
                sspec = np.array(cp(self.sspec))
            yaxis = cp(self.tdel)
        ind = np.argmin(abs(self.tdel-delmax))
        ymax = self.beta[ind]  # cut beta at equivalent value to delmax

        nr, nc = np.shape(sspec)
        # Estimate noise in secondary spectrum
        a = np.array(sspec[int(nr/2):,
                           int(nc/2 + np.ceil(cutmid/2)):].ravel())
        b = np.array(sspec[int(nr/2):, 0:int(nc/2 -
                                             np.floor(cutmid/2))].ravel())
        noise = np.std(np.concatenate((a, b)))

        # Adjust secondary spectrum
        ind = np.argmin(abs(self.tdel-delmax))
        sspec[0:startbin, :] = np.nan  # mask first N delay bins
        # mask middle N Doppler bins
        sspec[:, int(nc/2 - np.floor(cutmid/2)):int(nc/2 +
              np.ceil(cutmid/2))] = np.nan
        sspec = sspec[0:ind, :]  # cut at delmax
        yaxis = yaxis[0:ind]

        # noise of mean out to delmax.
        noise = np.sqrt(np.sum(np.power(noise, 2)))/np.sqrt(len(yaxis)*2)
        self.noise = noise

        if etamax is None:
            etamax = ymax/((self.fdop[1]-self.fdop[0])*cutmid)**2
        if etamin is None:
            etamin = (yaxis[1]-yaxis[0])*startbin/(max(self.fdop))**2

        try:
            len(etamin)
            etamin_array = np.array(etamin).squeeze()
            etamax_array = np.array(etamax).squeeze()
        except TypeError:
            # Force to be arrays for iteration
            etamin_array = np.array([etamin])
            etamax_array = np.array([etamax])

        # At 1mHz for 1400MHz obs, the maximum arc terminates at delmax
        max_sqrt_eta = np.sqrt(np.max(etamax_array))
        min_sqrt_eta = np.sqrt(np.min(etamin_array))
        # Create an array with equal steps in sqrt(curvature)
        sqrt_eta_all = np.linspace(min_sqrt_eta, max_sqrt_eta, int(numsteps))

        for iarc in range(0, len(etamin_array)):
            if len(etamin_array) == 1:
                etamin = etamin
                etamax = etamax
            else:
                etamin = etamin_array.squeeze()[iarc]
                etamax = etamax_array.squeeze()[iarc]

            if not lamsteps:
                c = 299792458.0  # m/s
                beta_to_eta = c*1e6/((ref_freq*10**6)**2)
                etamax = etamax/(self.freq/ref_freq)**2  # correct for freq
                etamax = etamax*beta_to_eta
                etamin = etamin/(self.freq/ref_freq)**2
                etamin = etamin*beta_to_eta
                constraint = constraint/(self.freq/ref_freq)**2
                constraint = constraint*beta_to_eta

            sqrt_eta = sqrt_eta_all[(sqrt_eta_all <= np.sqrt(etamax)) *
                                    (sqrt_eta_all >= np.sqrt(etamin))]
            numsteps_new = len(sqrt_eta)

            # initiate
            etaArray = []

            # Get the normalised secondary spectrum, set for minimum eta as
            #   normalisation. Then calculate peak as
            self.norm_sspec(eta=etamin, delmax=delmax, plot=plot_spec,
                            startbin=startbin, maxnormfac=1, cutmid=cutmid,
                            lamsteps=lamsteps, scrunched=True,
                            logsteps=logsteps, plot_fit=False,
                            numsteps=numsteps_new, fit_spectrum=fit_spectrum,
                            subtract_artefacts=subtract_artefacts,
                            velocity=velocity, weighted=weighted)
            norm_sspec = self.normsspecavg.squeeze()
            etafrac_array = self.normsspec_fdop
            ind1 = np.argwhere(etafrac_array >= 0)
            ind2 = np.argwhere(etafrac_array < 0)

            if asymm:
                norm_sspec_avg1 = np.array(norm_sspec[ind1])
                norm_sspec_avg2 = np.flip(norm_sspec[ind2], axis=0)
                nspec = 2
            else:
                # take the mean
                norm_sspec_avg = np.add(norm_sspec[ind1],
                                        np.flip(norm_sspec[ind2], axis=0))/2
                nspec = 1
            etafrac_array_avg_orig = 1/etafrac_array[ind1].squeeze()

            for dummy in range(0, nspec):
                etafrac_array_avg = etafrac_array_avg_orig
                if asymm and dummy == 0:
                    spec = np.array(norm_sspec_avg1)
                elif asymm and dummy == 1:
                    spec = np.array(norm_sspec_avg2)
                else:
                    spec = np.array(norm_sspec_avg)

                spec = spec.squeeze()

                # Make sure is valid
                filt_ind = is_valid(spec)
                spec = np.flip(spec[filt_ind], axis=0)
                etafrac_array_avg = np.flip(etafrac_array_avg[filt_ind],
                                            axis=0)

                # Form eta array and cut at maximum
                etaArray = etamin*etafrac_array_avg**2
                ind = np.argwhere(etaArray < etamax)
                etaArray = etaArray[ind].squeeze()
                spec = spec[ind].squeeze()

                # Smooth data
                norm_sspec_avg_filt = \
                    savgol_filter(spec, nsmooth, 1)

                # search for peaks within constraint range
                indrange = np.argwhere((etaArray > constraint[0]) *
                                       (etaArray < constraint[1]))

                sumpow_inrange = norm_sspec_avg_filt[indrange]
                ind = np.argmin(np.abs(norm_sspec_avg_filt -
                                       np.max(sumpow_inrange)))

                # Now find eta and estimate error by fitting parabola
                #   Data from -3db on low curvature side to -1.5db on high side
                max_power = norm_sspec_avg_filt[ind]
                power = max_power
                ind1 = 1
                while (power > max_power + low_power_diff and
                       ind + ind1 < len(norm_sspec_avg_filt)-1):  # -3db
                    ind1 += 1
                    power = norm_sspec_avg_filt[ind - ind1]
                power = max_power
                ind2 = 1
                while (power > max_power + high_power_diff and
                       ind + ind2 < len(norm_sspec_avg_filt)-1):  # -1db power
                    ind2 += 1
                    power = norm_sspec_avg_filt[ind + ind2]
                # Now select this region of data for fitting
                xdata = etaArray[int(ind-ind1):int(ind+ind2)]
                ydata = spec[int(ind-ind1):int(ind+ind2)]

                # Do the fit
                # yfit, eta, etaerr = fit_parabola(xdata, ydata)
                if log_parabola:
                    yfit, eta, etaerr = fit_log_parabola(xdata, ydata)
                else:
                    yfit, eta, etaerr = fit_parabola(xdata, ydata)

                if np.mean(np.gradient(np.diff(yfit))) > 0:
                    raise ValueError('Fit returned a forward parabola.')
                eta = eta

                if noise_error:
                    # Now get error from the noise in secondary spectra instead
                    etaerr2 = etaerr  # error from parabola fit
                    power = max_power
                    ind1 = 1
                    while (power > (max_power - noise) and (ind - ind1 > 1)):
                        power = norm_sspec_avg_filt[ind - ind1]
                        ind1 += 1
                    power = max_power
                    ind2 = 1
                    while (power > (max_power - noise) and
                           (ind + ind2 < len(norm_sspec_avg_filt) - 1)):
                        ind2 += 1
                        power = norm_sspec_avg_filt[ind + ind2]

                    etaerr = np.abs(etaArray[int(ind-ind1)] -
                                    etaArray[int(ind+ind2)])/2

                self.eta_array = etaArray
                sigma = self.noise * efac
                if asymm:
                    if dummy == 0:
                        self.norm_sspec_avg1 = spec
                        prob = 1/(sigma * np.sqrt(2*np.pi)) * \
                            np.exp(-0.5 * ((spec - np.max(spec)) / sigma)**2)
                        self.prob_eta_peak1 = prob
                    else:
                        self.norm_sspec_avg2 = spec
                        prob = 1/(sigma * np.sqrt(2*np.pi)) * \
                            np.exp(-0.5 * ((spec - np.max(spec)) / sigma)**2)
                        self.prob_eta_peak2 = prob
                else:
                    self.norm_sspec_avg = spec
                    prob = 1/(sigma * np.sqrt(2*np.pi)) * \
                        np.exp(-0.5 * ((spec - np.max(spec)) / sigma)**2)
                    self.prob_eta_peak = prob

                if iarc == 0:  # save primary
                    if asymm and dummy == 0:
                        if lamsteps:
                            self.betaeta_left = eta
                            self.betaetaerr_left = etaerr / np.sqrt(2)
                            self.betaetaerr2_left = etaerr2 / np.sqrt(2)
                        else:
                            self.eta_left = eta
                            self.etaerr_left = etaerr / np.sqrt(2)
                            self.etaerr2_left = etaerr2 / np.sqrt(2)
                    elif dummy == 1:
                        if lamsteps:
                            self.betaeta_right = eta
                            self.betaetaerr_right = etaerr / np.sqrt(2)
                            self.betaetaerr2_right = etaerr2 / np.sqrt(2)
                        else:
                            self.eta_right = eta
                            self.etaerr_right = etaerr / np.sqrt(2)
                            self.etaerr2_right = etaerr2 / np.sqrt(2)
                    else:
                        if lamsteps:
                            self.betaeta = eta
                            self.betaetaerr = etaerr / np.sqrt(2)
                            self.betaetaerr2 = etaerr2 / np.sqrt(2)
                        else:
                            self.eta = eta
                            self.etaerr = etaerr / np.sqrt(2)
                            self.etaerr2 = etaerr2 / np.sqrt(2)

            self.norm_delmax = delmax

            if plot and iarc == 0:
                if figN is None:
                    plt.figure(figsize=figsize)
                else:
                    plt.figure(figN, figsize=figsize)
                plt.plot(self.eta_array[10:], self.norm_sspec_avg[10:])
                plt.plot(etaArray[10:], norm_sspec_avg_filt[10:])
                plt.plot(xdata, yfit, 'k')
                plt.axvspan(xmin=eta-etaerr, xmax=eta+etaerr,
                            facecolor='C2', alpha=0.5)
                plt.xscale('log')
                if lamsteps:
                    plt.xlabel(r'Arc curvature, '
                               r'$\eta$ (${\rm m}^{-1}\,{\rm mHz}^{-2}$)')
                else:
                    plt.xlabel('eta (tdel)')
                plt.ylabel('Mean power (dB)')
            elif plot:
                plt.plot(xdata, yfit,
                         color='k')
                plt.axvspan(xmin=eta-etaerr, xmax=eta+etaerr,
                            facecolor='C{0}'.format(str(int(3+iarc))),
                            alpha=0.3)
            if plot and iarc == len(etamin_array)-1:
                if filename is not None:
                    plt.savefig(filename, dpi=dpi,
                                bbox_inches='tight', pad_inches=0.1)
                    if display:
                        plt.show()
                    plt.close()
                elif display:
                    plt.show()

    def prep_thetatheta(self, fw=.1, npad=3, verbose=False,
                        fitting_proc='standard', **kwargs):
        """
        Prepare

        Parameters
        ----------
        cwf : int, optional
            The number of frequency channels per chunk for theta-theta.
            Defaults to all channels in dyn
        cwt : int, optional
            The number of integrations per chunk for theta-theta.
            Defaults to all time bins in dyn
        fref : float, optional
            Reference frequency (in MHz) for curvature and edges limits.
            Defaults to average frequency of spectrum
        eta_max : float, optional
            Maximum curvature (in s**3) at reference frequency to search over.
            Value taken from Hough transform if not given.
        eta_min : float, optional
            Minimum curvature (in s**3) at reference frequency to search over.
            Value taken from Hough transform if not given.
        nedge : int, optional
            Number of points in edges array. Should be even. If not given then
            the number of points is determined such that the spacing is less
            than 1 point in fd and less than 1 point in tau at the top of the
            arc at the highest curvature.
        edges_lim : float, optional
            Furthest point (in mHz) in theta-theta space to model. Should be at
            least the fd value of the apex of the most distant arclet
            to be modeled. Defaults to half the maximum fd
        arclet_lim : float, optional
            Similar to edges_lim, but for how far down the arclet to model.
            Only used when the fitting procedure is 'thin'.
            Defaults to edges_lim.
        center_cut: float, optional
            Width (in mHz) around fd=0 for which the main arc is not modeled.
            Only used when the fitting procedure is 'thin'. Defaults to 0
        tau_lim: float, optional
            Maximum tau value (in us) of arclet apexes to be modeled.
            edges_lim is used instead when not given.
        fw : float, optional
            Fractional width around the peak of eigenvalue vs curvature plots
            to fit parabolas to when measuring curvatures. Defaults to .1
        npad : int, optional
            Number of additional chunk widths of zero padding in time and
            frequency. Defaults to 3
        verbose : bool, optional
            Option to print details of final theta-theta parameters.
            Defaults to False
        fitting_proc : string, optional
            Method used for curvature fitting.
            Must be one of 'standard', 'thin', or 'incoherrent'
            standard : Cohererent theta-theta using full inverted arclets
            thin : Coherent theta-theta using only a region near the peaks of
                   the arclets.
            inchorrent : Incoherrent theta-theta using full inverted arclets
        """

        fitting_procs = ['standard', 'thin', 'incoherent']
        assert fitting_proc in fitting_procs, \
            f'fitting_proc must be one of {fitting_procs}'

        self.thetatheta_proc = fitting_proc
        self.npad = npad
        self.fw = fw
        if 'cwf' in kwargs.keys():
            cwf = kwargs['cwf']
            self.cwf = 2*(cwf//2)
            self.ncf_fit = self.dyn.shape[0]//self.cwf
            hwf = self.cwf//2
            self.ncf_ret = (self.dyn.shape[0]//hwf)-1
        else:
            self.cwf = self.dyn.shape[0]
            self.ncf_fit = 1
            self.ncf_ret = 1
        if 'cwt' in kwargs.keys():
            cwt = kwargs['cwt']
            self.cwt = 2*(cwt//2)
            self.nct_fit = self.dyn.shape[1]//self.cwt
            hwt = self.cwt//2
            self.nct_ret = (self.dyn.shape[1]//hwt)-1
        else:
            self.cwt = self.dyn.shape[1]
            self.nct_fit = 1
            self.nct_ret = 1
        if 'tau_lim' in kwargs.keys():
            tau_lim = thth.unit_checks(kwargs['tau_lim'], 'Tau Limit', u.us)
            delmax = tau_lim
        else:
            delmax = None
        if 'fref' in kwargs.keys():
            self.fref = thth.unit_checks(
                kwargs['fref'], 'reference frequency', u.MHz)
        else:
            self.fref = self.freqs.mean()*u.MHz

        fd = thth.fft_axis(self.times[:self.cwt]*u.s, u.mHz)
        tau = thth.fft_axis(self.freqs[:self.cwf]*u.MHz, u.us)

        self.eta_min = (4*(tau[1]-tau[0])/fd.max()**2).to(u.s**3)
        self.eta_max = (tau.max()/(fd[1]-fd[0])**2).to(u.s**3)
        self.eta_min *= (self.freqs.max()/self.fref.value)**2
        self.eta_max *= (self.freqs.min()/self.fref.value)**2
        if 'eta_min' in kwargs.keys():
            eta_min = kwargs['eta_min']
            self.eta_min = thth.unit_checks(
                max((eta_min, self.eta_min)), 'eta_min', u.s**3)
        if 'eta_max' in kwargs.keys():
            eta_max = kwargs['eta_max']
            self.eta_max = thth.unit_checks(
                min((eta_max, self.eta_max)), 'eta_max', u.s**3)
        if not ('eta_min' in kwargs.keys() and 'eta_max' in kwargs.keys()):
            if not hasattr(self, "betaeta"):
                self.fit_arc(lamsteps=True, numsteps=1e4,
                             etamin=((self.eta_min*self.fref**2).to(u.s) /
                                     const.c).to_value(1/(u.m*u.mHz**2)),
                             etamax=((self.eta_max*self.fref**2).to(u.s) /
                                     const.c).to_value(1/(u.m*u.mHz**2)),
                             delmax=delmax, plot=verbose)
            eta_hough = ((const.c*self.betaeta/(u.m*u.mHz**2)) /
                         self.fref**2).to(u.s**3)
            err_hough = ((const.c*2*max((self.betaetaerr, self.betaetaerr2)) /
                          (u.m*u.mHz**2)) / self.fref**2).to(u.s**3)
        if not ('eta_min' in kwargs.keys()):
            self.eta_min = max((self.eta_min, eta_hough-err_hough))
        if not ('eta_max' in kwargs.keys()):
            self.eta_max = min((self.eta_max, eta_hough+err_hough))

        l0 = np.log10(self.eta_min.value)
        l1 = np.log10(self.eta_max.value)

        self.neta = int(1 + (l1-l0)/np.log10(1+self.fw/10))

        if self.thetatheta_proc=='thin':
            fd_cut = (fd.max())*(self.fref.value/self.freqs.max())
        else:
            fd_cut = (fd.max()/2)*(self.fref.value/self.freqs.max())
        if 'edges_lim' in kwargs.keys():
            edges_lim = min(
                (thth.unit_checks(kwargs['edges_lim'], 'edges limit', u.mHz),
                 fd_cut))
        else:
            edges_lim = fd_cut
        if 'tau_lim' in kwargs.keys():
            edges_lim = min(
                (edges_lim, np.sqrt(tau_lim/self.eta_max).to(u.mHz)))

        if 'nedge' in kwargs.keys():
            assert np.mod(kwargs['nedge'], 2) == 0, 'nedge must be even!'
            self.edges = thth.unit_checks(
                np.linspace(-edges_lim, edges_lim, kwargs['nedge']),
                'edges', u.mHz)
        else:
            self.edges = thth.min_edges(edges_lim, fd, tau,
                                        self.eta_max*(self.fref.value /
                                                      self.freqs.min()), 2
                                        )*(self.freqs.min()/self.fref.value)

        if self.thetatheta_proc == 'thin':
            if 'arclet_lim' in kwargs.keys():
                self.arclet_lim = thth.unit_checks(
                    kwargs['arclet_lim'], 'Arclet Limit', u.mHz)
            else:
                self.arclet_lim = edges_lim
            if 'center_cut' in kwargs.keys():
                self.center_cut = thth.unit_checks(
                    kwargs['center_cut'], 'Central Cut', u.mHz)
            else:
                self.center_cut = 0

        if verbose:
            print("\n\t THETA-THETA PROPERTIES\n")
            print(f'Channels per chunk: {self.cwf}')
            print(f'Time bins per chunk: {self.cwt}')
            print(f'Number of fitting chunks: {self.ncf_fit}x{self.nct_fit}')
            print(f'Number of mosaic chunks: {self.ncf_ret}x{self.nct_ret}')
            print(f'Reference Frequency: {self.fref}')
            print(
                f'Eta range: {self.eta_min} to {self.eta_max}'
                'with {self.neta} points')
            print(
                f'Edges has {self.edges.shape[0]} point out to'
                '{self.edges[-1]}')
            print(f'Fractional fitting width: {self.fw}')
            print(f'Zero paddings: {self.npad}')
            print(f'Fitting Procedure: {self.thetatheta_proc}')

<<<<<<< HEAD
    def thetatheta_single(self, cf=0, ct=0,fname=None,verbose=False,plot=True,arrays=False):
=======
    def thetatheta_single(self, cf=0, ct=0, fname=None, verbose=False):
>>>>>>> 362f40b4
        """
        Run theta-theta on a single chunk for diagnostics.

        Parameters
        ----------
        cf : int, optional
            The chunk index along the frequency axis. Defaults to 0
        ct : int, optional
            The chunk index along the frequency axis. Defaults to 0
        fname : string, optional
            File name to save diagnostic plot to. If not given the plot won't
            be saved
        verbose : bool, optional
            Option to print progress information. Currently does nothing
        """
        if not hasattr(self, 'cwf'):
            self.prep_thetatheta(verbose=verbose)

        if cf >= self.ncf_fit:
            cf = self.ncf_fit-1
        if ct >= self.nct_fit:
            ct = self.nct_fit-1

        fs = slice(cf*self.cwf, (cf+1)*self.cwf)
        ts = slice(ct*self.cwt, (ct+1)*self.cwt)

        time2 = self.times[ts]*u.s
        freq2 = self.freqs[fs]*u.MHz

        dspec2 = np.copy(self.dyn[fs, ts])
        mn = np.nanmean(dspec2)
        dspec2 -= mn
        dspec_pad = np.pad(np.nan_to_num(dspec2), ((
            0, self.npad*self.cwf), (0, self.npad*self.cwt)), mode='constant',
            constant_values=0)
        CS = np.fft.fftshift(np.fft.fft2(dspec_pad))
        if self.thetatheta_proc == 'incoherent':
            SS = np.abs(CS)
        tau = thth.fft_axis(freq2, u.us, self.npad)
        fd = thth.fft_axis(time2, u.mHz, self.npad)

        etas = np.logspace(np.log10(self.eta_min.value), np.log10(
            self.eta_max.value), self.neta)*u.s**3*(self.fref/freq2.mean())**2
        eigs = np.zeros(self.neta)
        edges = self.edges*(freq2.mean()/self.fref)
        if self.thetatheta_proc == 'standard':
            for i in range(etas.shape[0]):
                eigs[i] = thth.Eval_calc(CS, tau, fd, etas[i], edges)
        elif self.thetatheta_proc == 'incoherent':
            for i in range(etas.shape[0]):
                eigs[i] = thth.Eval_calc(SS, tau, fd, etas[i], edges)
        elif self.thetatheta_proc == 'thin':
            for i in range(etas.shape[0]):
                eigs[i] = \
                    thth.singularvalue_calc(CS, tau, fd, etas[i], edges,
                                            etas[i],
                                            edges[np.abs(edges) <
                                                  self.arclet_lim],
                                            self.center_cut)

        try:
            # Remove failed curvatures
            etas = etas[np.isfinite(eigs)]
            eigs = eigs[np.isfinite(eigs)]

            # Reduced range around peak to be withing fw times curvature of
            #    maximum eigenvalue
            etas_fit = etas[np.abs(etas - etas[eigs == eigs.max()])
                            < self.fw * etas[eigs == eigs.max()]]
            eigs_fit = eigs[np.abs(etas - etas[eigs == eigs.max()])
                            < self.fw * etas[eigs == eigs.max()]]

            # Initial Guesses
            C = eigs_fit.max()
            x0 = etas_fit[eigs_fit == C][0].value
            if x0 == etas_fit[0].value:
                A = (eigs_fit[-1] - C) / ((etas_fit[-1].value - x0)**2)
            else:
                A = (eigs_fit[0] - C) / ((etas_fit[0].value - x0)**2)

            # Fit parabola around peak
            popt, pcov = thth.curve_fit(thth.chi_par,
                                        etas_fit.value,
                                        eigs_fit,
                                        p0=np.array([A, x0, C]))

            # Record curvauture fit and error
            eta_fit = popt[1]*u.us/u.mHz**2
<<<<<<< HEAD
            eta_sig = np.sqrt((eigs_fit - thth.chi_par(etas_fit.value, *popt)).std() / np.abs(popt[0]))*u.us/u.mHz**2
        except:
            ## Return NaN for curvautre and error if fitting fails
            popt=None
            eta_fit=np.nan
            eta_sig=np.nan

        ## Plotting
        if plot:
            try:
                # Create diagnostic plots where requested
                thth.PlotFunc(np.nan_to_num(dspec2)+mn,time2,freq2,CS,fd,tau,edges,eta_fit,eta_sig,etas,eigs,etas_fit,popt)
                if fname:
                    plt.savefig(fname)
            except Exception as e:
                print(f"Plotting Error :{e}",flush=True)
                plt.figure()
                plt.plot(etas,eigs)
                plt.xlabel(r'$\eta~\left(\rm{s}^3\right)$')
                plt.ylabel(r'Eigenvalue')
        if arrays:
            return(etas,eigs,popt)

    def fit_thetatheta(self,verbose=False,plot=False,pool=None,time_avg=False):
=======
            eta_sig = np.sqrt((eigs_fit - thth.chi_par(etas_fit.value,
                              *popt)).std() / np.abs(popt[0]))*u.us/u.mHz**2
        except Exception as e:
            if verbose:
                print(e)
            # Return NaN for curvautre and error if fitting fails
            popt = None
            eta_fit = np.nan
            eta_sig = np.nan

        # Plotting
        try:
            # Create diagnostic plots where requested
            thth.PlotFunc(np.nan_to_num(dspec2)+mn, time2, freq2, CS, fd, tau,
                          edges, eta_fit, eta_sig, etas, eigs, etas_fit, popt)
            if fname:
                plt.savefig(fname)
        except Exception as e:
            print(f"Plotting Error :{e}", flush=True)
            plt.figure()
            plt.plot(etas, eigs)
            plt.xlabel(r'$\eta~\left(\rm{s}^3\right)$')
            plt.ylabel(r'Eigenvalue')
        return (etas, eigs, popt)

    def fit_thetatheta(self, verbose=False, plot=False, pool=None):
>>>>>>> 362f40b4
        """
        Loop theta-theta over all fitting chunks and fits for the global
        curvature evolution.

        Parameters
        ----------
        verbose : bool, optional
            Option to print progress information. Defaults to False
        plot : bool, optional
            Option to plot final curvature evolution. Defaults to False
        pool : ThreadPool, optional
            Pool of workers for parallel processing. Currently supports Pool
            from multiprocessing and MPIPool from mpipool. Defaults
            to None and runs chunks in series.
        """
        if not hasattr(self, 'cwf'):
            self.prep_thetatheta(verbose=verbose)
        self.eta_evo = np.zeros((self.ncf_fit, self.nct_fit))*u.s**3
        self.eta_evo_err = np.zeros((self.ncf_fit, self.nct_fit))*u.s**3
        self.f0s = np.zeros(self.ncf_fit)*u.MHz
        self.t0s = np.zeros((self.nct_fit))*u.s
        if pool is not None:
            pars = list()
        for cf in range(self.ncf_fit):
            fs = slice(cf*self.cwf, (cf+1)*self.cwf)
            freq2 = np.copy(self.freqs[fs])*u.MHz
            self.f0s[cf] = freq2.mean()
            etas = np.logspace(np.log10(self.eta_min.value), np.log10(
                self.eta_max.value),
                self.neta)*u.s**3*(self.fref/freq2.mean())**2
            for ct in range(self.nct_fit):
                ts = slice(ct*self.cwt, (ct+1)*self.cwt)
                time2 = np.copy(self.times[ts])*u.s
                dspec2 = np.copy(self.dyn[fs, ts])
                dspec2 -= np.nanmean(dspec2)
                dspec2 = np.nan_to_num(dspec2)
                coher = (self.thetatheta_proc != 'incoherent')
                params = [dspec2, freq2, time2, etas, self.edges *
                          (freq2.mean()/self.fref), None, False, self.fw,
                          self.npad, coher, verbose]
                if self.thetatheta_proc == 'thin':
                    params.append(
                        self.edges[np.abs(self.edges) <
                                   self.arclet_lim]*(freq2.mean()/self.fref))
                    params.append(self.center_cut)
                if pool is None:
                    if self.thetatheta_proc == 'thin':
                        res = thth.single_search_thin(params)
                    else:
                        res = thth.single_search(params)
                    self.eta_evo[cf, ct] = res[0]
                    self.eta_evo_err[cf, ct] = res[1]
                else:
                    pars.append(params)
        if pool is not None:
            if self.thetatheta_proc == 'thin':
                res = pool.map(thth.single_search_thin, pars)
            else:
                res = pool.map(thth.single_search, pars)
            for cf in range(self.ncf_fit):
                for ct in range(self.nct_fit):
<<<<<<< HEAD
                    self.eta_evo[cf,ct]=res[cf*self.nct_fit+ct][0]
                    self.eta_evo_err[cf,ct]=res[cf*self.nct_fit+ct][1]
        if time_avg:
            eta_avg = np.nanmean(self.eta_evo,1)
            eta_count = np.nansum(self.eta_evo,1)/eta_avg
            avg_err = np.nanstd(self.eta_evo,1)/np.sqrt(eta_count-1)
            tofit =  np.isfinite(eta_avg)*np.isfinite(avg_err)
            A = (np.sum(eta_avg[tofit] / (self.f0s * avg_err)[tofit] ** 2)/ np.sum(1 / ((self.f0s**2) * avg_err)[tofit] ** 2)).to(u.s**3 * u.MHz**2)
            A_err = np.sqrt(1 / np.sum(2 / ((self.f0s**2) * avg_err)[tofit] ** 2)).to(u.s**3 * u.MHz**2)
        else:
            tofit =  np.isfinite(self.eta_evo)*np.isfinite(self.eta_evo_err)
            A = (np.sum(self.eta_evo[tofit] / (self.f0s[:,np.newaxis] * self.eta_evo_err)[tofit] ** 2)/ np.sum(1 / ((self.f0s[:,np.newaxis]**2) * self.eta_evo_err)[tofit] ** 2)).to(u.s**3 * u.MHz**2)
            A_err = np.sqrt(1 / np.sum(2 / ((self.f0s[:,np.newaxis]**2) * self.eta_evo_err)[tofit] ** 2)).to(u.s**3 * u.MHz**2)
=======
                    self.eta_evo[cf, ct] = res[cf*self.nct_fit+ct][0]
                    self.eta_evo_err[cf, ct] = res[cf*self.nct_fit+ct][1]
        tofit = np.isfinite(self.eta_evo)*np.isfinite(self.eta_evo_err)
        A = (np.sum(self.eta_evo[tofit] / (self.f0s[:, np.newaxis] *
                                           self.eta_evo_err)[tofit] ** 2) /
             np.sum(1 / ((self.f0s[:, np.newaxis]**2) *
                         self.eta_evo_err)[tofit] ** 2)).to(u.s**3 * u.MHz**2)
        A_err = np.sqrt(
            1 / np.sum(2 /
                       ((self.f0s[:, np.newaxis]**2) *
                        self.eta_evo_err)[tofit] ** 2)).to(u.s**3 * u.MHz**2)
>>>>>>> 362f40b4
        self.ththeta = A/self.fref**2
        self.ththetaerr = A_err/self.fref**2

        if plot:
            fr = self.fref
            fit_string, err_string = \
                thth.errString(self.ththeta*(fr/np.floor(fr))**2,
                               self.ththetaerr*(fr/np.floor(fr))**2)
            plt.figure()
<<<<<<< HEAD
            if time_avg:
                plt.errorbar(self.f0s.value,eta_avg,yerr=avg_err,fmt='.')
            else:
                plt.errorbar(np.ravel(self.f0s.value[:,np.newaxis]*np.ones(self.eta_evo.shape)),
                            np.ravel(self.eta_evo.value),
                            yerr=np.ravel(self.eta_evo_err.value),fmt='.')
            plt.plot(self.f0s,A/self.f0s**2,label = r'$\eta_{%s}$ = %s $\pm$ %s $s^3$' %
            (np.floor(self.fref),fit_string, err_string))
=======
            plt.errorbar(np.ravel(self.f0s.value[:, np.newaxis] *
                                  np.ones(self.eta_evo.shape)),
                         np.ravel(self.eta_evo.value),
                         yerr=np.ravel(self.eta_evo_err.value), fmt='.')
            plt.plot(self.f0s, A/self.f0s**2,
                     label=r'$\eta_{%s}$ = %s $\pm$ %s $s^3$' %
                     (np.floor(fr), fit_string, err_string))
>>>>>>> 362f40b4
            plt.xlabel(r'$\rm{Freq}~\left(\rm{MHz}\right)$')
            plt.ylabel(r'$\eta~\left(\rm{s}^3\right)$')
            plt.legend()

    def thetatheta_chunks(self, verbose=False, pool=None, memmap=False):
        """
        Loop theta-theta over all retrieval chunks to generate the chunks array

        Parameters
        ----------
        verbose : bool, optional
            Option to print progress information. Defaults to False
        pool : ThreadPool, optional
            Pool of workers for parallel processing. Currently supports Pool
            from multiprocessing and MPIPool from mpipool. Defaults
            to None and runs chunks in series.
        memmap : bool, optional
            Option to use numpy's memmap to save memort by saving the chunks
            array to disk. Will be slower so use only when necessary.
            Defaults to False
        """
        if not hasattr(self, "ththeta"):
            self.fit_thetatheta(verbose=verbose, pool=pool)
        if memmap:
            self.chunks = np.memmap('memmap.dat', dtype=complex, mode='w+',
                                    shape=(self.ncf_ret, self.nct_ret,
                                           self.cwf, self.cwt))
        else:
            self.chunks = np.zeros(
                (self.ncf_ret, self.nct_ret, self.cwf, self.cwt),
                dtype=complex)
        if pool is not None:
            pars = list()
        for cf in range(self.ncf_ret):
            fs = slice(cf*(self.cwf//2), cf*(self.cwf//2)+self.cwf)
            freq2 = np.copy(self.freqs[fs])*u.MHz
            freq = freq2.mean()
            eta = self.ththeta*(self.fref/freq)**2
            for ct in range(self.nct_ret):
                ts = slice(ct*(self.cwt//2), ct*(self.cwt//2)+self.cwt)
                time2 = np.copy(self.times[ts])*u.s
                dspec2 = np.copy(self.dyn[fs, ts])
                dspec2 -= np.nanmean(dspec2)
                dspec2 = np.nan_to_num(dspec2)
                params = (dspec2, self.edges*(freq/self.fref), time2,
                          freq2, eta, ct, cf, self.npad, verbose)
                if pool is None:
                    res = thth.single_chunk_retrieval(params)
                    self.chunks[cf, ct, :, :] = res[0]
                else:
                    pars.append(params)
        if pool is not None:
            if memmap:
                sub = 20
                for i in range(len(pars)//sub):
                    for res in pool.map(thth.single_chunk_retrieval,
                                        pars[i*sub:(i+1)*sub]):
                        self.chunks[res[1], res[2], :, :] = res[0]
                    print(f"memmap {i} complete")
                if sub*(len(pars)//sub) < len(pars):
                    for res in pool.map(thth.single_chunk_retrieval,
                                        pars[sub*(len(pars)//sub):]):
                        self.chunks[res[1], res[2], :, :] = res[0]
            else:
                for res in pool.map(thth.single_chunk_retrieval, pars):
                    self.chunks[res[1], res[2], :, :] = res[0]

    def calc_wavefield(self, verbose=False, pool=None, gs=False, memmap=False,
                       niter=1):
        """
        Perform mosaic stacking of the chunks array to construct the
        final wavefield.

        Parameters
        ----------
        verbose : bool, optional
            Option to print progress information. Defaults to False
        pool : ThreadPool, optional
            Pool of workers for parallel processing. Currently supports Pool
            from multiprocessing and MPIPool from mpipool. Defaults
            to None and runs chunks in series (only if chunks array does not
                                               exist).
        gs : bool, optional
            Option to use Gerchberg-Saxton algorithm. Defaults to False
        memmap: bool, optional
            Option to use memmap for chunks array. Defaults to False
        """
        if not hasattr(self, "chunks"):
            self.thetatheta_chunks(verbose=verbose, pool=pool, memmap=memmap)
        self.wavefield = thth.mosaic(self.chunks)
        if gs:
            self.gerchberg_saxton(verbose=verbose, pool=pool, niter=niter)

    def gerchberg_saxton(self, niter=1, verbose=False, pool=None):
        """
        Apply Gerchberg-Saxton algortihm to wavefield to enforce causality and
        amplitude constraints.

        Parameters
        ----------
        niter : int, optional
            Number of iterations of the algorithm to apply. Defaults to 1
        verbose : bool, optional
            Option to print progress information. Defaults to False
        pool : ThreadPool, optional
            Pool of workers for parallel processing. Currently supports Pool
            from multiprocessing and MPIPool from mpipool. Defaults
            to None and runs chunks in series.
        """
        if not hasattr(self, "wavefield"):
            self.calc_wavefield(verbose=verbose, pool=pool)
        posdspec = np.isfinite(self.dyn[:self.wavefield.shape[0],
                                        :self.wavefield.shape[1]]) * (
            self.dyn[:self.wavefield.shape[0], :self.wavefield.shape[1]] > 0)
        tau = thth.fft_axis(self.freqs[:self.wavefield.shape[0]]*u.MHz, u.us)
        self.wavefield *= \
            np.sqrt(self.dyn[:self.wavefield.shape[0],
                             :self.wavefield.shape[1]][posdspec].mean() /
                    np.abs(self.wavefield[posdspec]**2).mean())
        self.wavefield[posdspec] = np.sqrt(
            self.dyn[:self.wavefield.shape[0],
                     :self.wavefield.shape[1]][posdspec]) * \
            np.exp(1j*np.angle(self.wavefield[posdspec]))
        for i in range(niter):
            CWF = np.fft.fftshift(np.fft.fft2(self.wavefield))
            CWF[tau < 0] = 0
            self.wavefield = np.fft.ifft2(np.fft.ifftshift(CWF))
            self.wavefield[posdspec] = np.sqrt(
                self.dyn[:self.wavefield.shape[0],
                         :self.wavefield.shape[1]][posdspec]) * \
                np.exp(1j*np.angle(self.wavefield[posdspec]))

    def calc_asymmetry(self, verbose=False, pool=None):
        if not hasattr(self, "ththeta"):
            self.fit_thetatheta(verbose=verbose, pool=pool)
        self.asymmetry = np.zeros((self.ncf_fit, self.nct_fit), dtype=complex)
        if pool is not None:
            pars = list()
        for cf in range(self.ncf_fit):
            fs = slice(cf*self.cwf, (cf+1)*self.cwf)
            freq2 = np.copy(self.freqs[fs])*u.MHz
            freq = freq2.mean()
            eta = self.ththeta*(self.fref/freq)**2
            for ct in range(self.nct_fit):
                ts = slice(ct*self.cwt//2, (ct+1)*self.cwt)
                time2 = np.copy(self.times[ts])*u.s
                dspec2 = np.copy(self.dyn[fs, ts])
                dspec2 -= np.nanmean(dspec2)
                dspec2 = np.nan_to_num(dspec2)
                params = (dspec2, self.edges*(freq/self.fref), time2,
                          freq2, eta, ct, cf, self.npad, verbose)
                if pool is None:
                    res = thth.calc_asymmetry(params)
                    self.asymmetry[cf, ct] = res[0]
                else:
                    pars.append(params)
        if pool is not None:
            for res in pool.map(thth.calc_asymmetry, pars):
                self.asymmetry[res[1], res[2]] = res[0]

    def norm_sspec(self, eta=None, delmax=None, plot=False, startbin=1,
                   maxnormfac=5, minnormfac=0, cutmid=0, lamsteps=True,
                   scrunched=True, plot_fit=True, ref_freq=1400,
                   velocity=False, numsteps=None,  filename=None, display=True,
                   weighted=True, unscrunched=True, logsteps=False,
                   powerspec=True, interp_nan=False, fit_spectrum=False,
                   powerspec_cut=False, figsize=(9, 9),
                   subtract_artefacts=False, dpi=200):
        """
        Normalise fdop axis using arc curvature

        Parameters
        ----------
        eta : float, optional
            The arc curvature. The default is None.
        delmax : float, optional
            tdel at which to crop the secondary spectrum. The default is None.
        plot : bool, optional
            Plot delay-scrunched power profile. The default is False.
        startbin : int, optional
            Number of rows from delay=0 to set to nan. The default is 1.
        maxnormfac : float, optional
            Maximum normalized fdop. The default is 5.
        minnormfac : float, optional
            Minimum normalized fdop. The default is 0.
        cutmid : int, optional
            Number of columns around fdop=0 to set to nan. The default is 0.
        lamsteps : bool, optional
            Use equal steps in wavelength rather than frequency. The default is
            False.
        scrunched : bool, optional
            Plot delay-scrunched power profile. The default is True.
        plot_fit : bool, optional
            Mark the location of the curvature fit (normalized fdop = 1). The
            default is True.
        ref_freq : float, optional
            Reference frequency. The default is 1400.
        velocity : bool, optional
            Scale the dynamic spectrum using the velocity. The default is True.
        numsteps : int, optional
            Number of steps in eta to use in fit. The default is None.
        filename : str, optional
            The path at which to save the figure. The default is None.
        display : bool, optional
            Display the plot. The default is True.
        weighted : bool, optional
            Weighted average when computing the delay-scrunched power profile.
            The default is True.
        unscrunched : bool, optional
            Plot 2D normalised secondary spectrum. The default is True.
        logsteps : bool, optional
            Use equal steps in logspace for normalized fdop. The default is
            False.
        powerspec : bool, optional
            Plot the power spectrum. The default is True.
        interp_nan : bool, optional
            Interpolate NaN values. The default is False.
        fit_spectrum : bool, optional
            Fit a model to the power spectrum. The default is False.
        powerspec_cut : bool, optional
            Cut the normalized secondary spectrum where the power spectrum
            model exceeds twice the white noise before delay-scrunching. The
            default is False.
        figsize : tuple, optional
            Size of the figure. The default is (9, 9).
        subtract_artefacts : bool, optional
            Subtract delay response to try to remove artefacts. The default is
            False.
        dpi : float, optional
            dpi of the figure. The default is 200.

        """

        # Maximum value delay axis (us @ ref_freq)
        delmax = np.max(self.tdel) if delmax is None else \
            delmax*(ref_freq/self.freq)**2

        # Set up data based on whether we're in lamsteps or not
        if lamsteps:
            yaxis = cp(self.beta)
            if velocity:
                if not hasattr(self, 'vlamsspec'):
                    self.calc_sspec(lamsteps=lamsteps, velocity=velocity)
                sspec = cp(self.vlamsspec)
            else:
                if not hasattr(self, 'lamsspec'):
                    self.calc_sspec(lamsteps=lamsteps)
                sspec = cp(self.lamsspec)
            if not hasattr(self, 'betaeta') and eta is None:
                self.fit_arc(lamsteps=lamsteps, delmax=delmax, plot=plot,
                             startbin=startbin, velocity=velocity)
        elif velocity:
            if not hasattr(self, 'vsspec'):
                self.calc_sspec(velocity=velocity)
            sspec = cp(self.vsspec)
            yaxis = cp(self.tdel)
            if not hasattr(self, 'eta') and eta is None:
                self.fit_arc(lamsteps=lamsteps, delmax=delmax, plot=plot,
                             startbin=startbin, velocity=velocity)
        else:
            if not hasattr(self, 'sspec'):
                self.calc_sspec()
            sspec = cp(self.sspec)
            yaxis = cp(self.tdel)
            if not hasattr(self, 'eta') and eta is None:
                self.fit_arc(lamsteps=lamsteps, delmax=delmax, plot=plot,
                             startbin=startbin)
        if eta is None:
            if lamsteps:
                eta = self.betaeta
            else:
                eta = self.eta
        else:  # convert to beta
            if not lamsteps:
                c = 299792458.0  # m/s
                beta_to_eta = c*1e6/((ref_freq*10**6)**2)
                eta = eta/(self.freq/ref_freq)**2  # correct for frequency
                eta = eta*beta_to_eta

        # set levels for plotting
        medval = np.median(sspec[is_valid(sspec)*np.array(np.abs(sspec) > 0)])
        maxval = np.max(sspec[is_valid(sspec)*np.array(np.abs(sspec) > 0)])
        vmin = medval - 3
        vmax = maxval - 3

        ind = np.argmin(abs(self.tdel-delmax))
        sspec = sspec[startbin:ind, :]  # cut first N delay bins and at delmax
        # sspec[0:startbin] = np.nan
        nr, nc = np.shape(sspec)
        # mask out centre bins
        sspec[:, int(nc/2 - np.floor(cutmid/2)):int(nc/2 +
              np.floor(cutmid/2))] = np.nan
        tdel = yaxis[startbin:ind]

        if subtract_artefacts:
            # Subtract off delay response constant in Doppler
            # Estimate using outer 10% of spectrum
            delay_response = np.nanmean(sspec[:, np.argwhere(
                np.abs(self.fdop) > 0.9*np.max(self.fdop))], axis=1)
            delay_response -= np.median(delay_response)
            sspec = np.subtract(sspec, delay_response)

        nr, nc = np.shape(sspec)
        # tdel = yaxis[:ind]
        fdop = self.fdop
        maxfdop = maxnormfac*np.sqrt(tdel[-1]/eta)  # Maximum fdop for plot
        if maxfdop > max(fdop):
            maxfdop = max(fdop)
        # Number of fdop bins to use. Oversample by factor of 2
        nfdop = 2*len(fdop[abs(fdop) <=
                           maxfdop]) if numsteps is None else numsteps
        if nfdop % 2 != 0:
            nfdop += 1

        if logsteps:
            # Set fdopnew in equal steps in log space
            fdoplin = np.abs(np.linspace(-maxnormfac, maxnormfac, int(nfdop)))
            fdop_pos = 10**np.linspace(np.log10(np.min(fdoplin)),
                                       np.log10(np.max(fdoplin)), int(nfdop/2))
            fdop_neg = -np.flip(fdop_pos, axis=0)
            fdopnew = np.concatenate((fdop_neg, fdop_pos))
        else:
            fdopnew = np.linspace(-maxnormfac, maxnormfac,
                                  nfdop)  # norm fdop
        if minnormfac > 0:
            unscrunched = False  # Cannot plot 2D function
            inds = np.argwhere(np.abs(fdopnew) > minnormfac)
            fdopnew = fdopnew[inds]
        if logsteps:
            normSspeclin = []
            masklin = []
        normSspec = []
        mask = []
        isspectot = np.zeros(np.shape(fdopnew))
        for ii in range(0, len(tdel)):
            itdel = tdel[ii]
            imaxfdop = maxnormfac*np.sqrt(itdel/eta)
            ifdop = fdop[abs(fdop) <= imaxfdop]/np.sqrt(itdel/eta)
            isspec = sspec[ii, abs(fdop) <= imaxfdop]  # take the iith row
            if logsteps:
                normlinelin = np.interp(fdoplin, ifdop, isspec)
                masklin.append((np.abs(fdoplin) > np.max(np.abs(ifdop))))
                normSspeclin.append(normlinelin)
            normline = np.interp(fdopnew, ifdop, isspec)
            mask.append((np.abs(fdopnew) > np.max(np.abs(ifdop))))
            normSspec.append(normline)
            isspectot = np.add(isspectot, normline)
        mask = np.array(mask).squeeze()
        normSspec = np.array(normSspec).squeeze()
        if interp_nan:
            # interpolate NaN values
            normSspec = interp_nan_2d(normSspec)
            if logsteps:
                normSspeclin = np.array(normSspeclin).squeeze()
                normSspeclin = interp_nan_2d(normSspeclin)

        if logsteps:
            masklin += np.isnan(normSspeclin)
            normSspeclin = np.ma.array(normSspeclin, mask=mask)
            mask += np.isnan(normSspec)
            normSspec = np.ma.array(normSspec, mask=mask)
            self.mask = mask
            self.powerspectrum = np.ma.mean(np.power(10, normSspeclin/10),
                                            axis=1)
        else:
            mask += np.isnan(normSspec)
            normSspec = np.ma.array(normSspec, mask=mask)
            self.mask = mask
            self.powerspectrum = np.ma.mean(np.power(10, normSspec/10), axis=1)

        xdata = np.sqrt(tdel)
        ydata = np.sqrt(tdel)*self.powerspectrum
        xdata = xdata[~np.isnan(xdata)]
        ydata = ydata[~np.isnan(ydata)]

        # Initial guesses:
        alpha = -11/3
        index = np.argmin(np.abs(xdata - 10))
        amp = ydata[index] * xdata[index]**-alpha
        wn = np.min(ydata)
        if fit_spectrum:

            params = Parameters()
            params.add('wn', value=wn, vary=True, min=np.min(ydata),
                       max=np.inf)
            params.add('alpha', value=alpha, vary=True, min=-np.inf, max=0)
            params.add('amp', value=amp, vary=True, min=0.0, max=np.inf)

            results = fitter(powerspectrum_model, params, (xdata, ydata))

            params = results.params

            wn = params['wn'].value
            amp = params['amp'].value
            alpha = params['alpha'].value

            self.ps_wn = wn
            self.ps_amp = amp
            self.ps_alpha = alpha

            self.ps_wn_err = params['wn'].stderr
            self.ps_amp_err = params['amp'].stderr
            self.ps_alpha_err = params['alpha'].stderr

        # Now define weights for the normalised spectrum sum
        arc_spectrum = amp*xdata**alpha
        if weighted:
            self.weights = 10*np.log10(arc_spectrum)
        else:
            self.weights = np.ones(np.shape(arc_spectrum))

        # make average
        if powerspec_cut:
            indices = np.argwhere(arc_spectrum > wn)
            isspecavg = np.ma.average(normSspec[indices, :], axis=0,
                                      weights=self.weights[indices].squeeze()
                                      ).squeeze()
        else:
            isspecavg = np.ma.average(normSspec, axis=0,
                                      weights=self.weights.squeeze()).squeeze()

        self.normsspecavg = isspecavg
        self.normsspec = normSspec
        self.normsspec_tdel = tdel
        self.normsspec_fdop = fdopnew

        if plot:
            # Plot delay-scrunched "power profile"
            if scrunched:
                if display or (filename is not None):
                    plt.figure(figsize=figsize)
                plt.plot(fdopnew, isspecavg)
                bottom, top = plt.ylim()
                plt.xlabel("Normalised $f_t$")
                plt.ylabel("Mean power (dB)")
                if plot_fit:
                    plt.plot([1, 1], [bottom*0.9, top*1.1], 'r--', alpha=0.5)
                    plt.plot([-1, -1], [bottom*0.9, top*1.1], 'r--', alpha=0.5)
                plt.ylim(bottom*0.9, top*1.1)
                plt.xlim(-maxnormfac, maxnormfac)
                if filename is not None:
                    filename_name = ''.join(filename.split('.')[0:-1])
                    if '+' in filename_name:
                        filename_name = filename_name.split('+')[0]
                    filename_extension = filename.split('.')[-1]
                    plt.savefig(filename_name + '_1d.' + filename_extension,
                                bbox_inches='tight', pad_inches=0.1, dpi=dpi)
                    if display:
                        plt.show()
                    plt.close()
                elif display:
                    plt.show()
            # Plot 2D normalised secondary spectrum
            if unscrunched:
                if display or (filename is not None):
                    plt.figure(figsize=figsize)
                np.ma.set_fill_value(normSspec, np.nan)
                fdopedges = centres_to_edges(fdopnew)
                tdeledges = centres_to_edges(tdel)
                plt.pcolormesh(fdopedges, tdeledges, np.ma.filled(normSspec),
                               vmin=vmin, vmax=vmax, linewidth=0,
                               rasterized=True, shading='auto')
                if lamsteps:
                    plt.ylabel(r'$f_\lambda$ (m$^{-1}$)')
                else:
                    plt.ylabel(r'$f_\nu$ ($\mu$s)')
                bottom, top = plt.ylim()
                plt.xlabel("Normalised $f_t$")
                if plot_fit:
                    plt.plot([1, 1], [bottom, top], 'r--', alpha=0.5)
                    plt.plot([-1, -1], [bottom, top], 'r--', alpha=0.5)
                plt.ylim(bottom, top)
                plt.colorbar()
                if filename is not None:
                    plt.savefig(filename, bbox_inches='tight', pad_inches=0.1,
                                dpi=dpi)
                    if display:
                        plt.show()
                    plt.close()
                elif display:
                    plt.show()
            # plot power spectrum
            if powerspec:
                if display or (filename is not None):
                    plt.figure(figsize=figsize)
                if fit_spectrum:
                    plt.loglog(xdata, ydata, 'mediumblue')
                    # Overlay theory
                    kf = np.argwhere(np.sqrt(tdel) <= 10)
                    amp = np.mean((1/tdel[kf]) * self.powerspectrum[kf] *
                                  (np.sqrt(tdel[kf]))**(11/3 + 1))
                    plt.loglog(xdata, wn*np.ones(np.shape(xdata)), 'darkcyan')
                    plt.loglog(xdata, arc_spectrum, 'crimson')
                    plt.loglog(xdata, wn + arc_spectrum, 'darkorange')
                    plt.loglog(np.sqrt(tdel),
                               tdel*amp*(np.sqrt(tdel))**-((11/3 + 1)))
                    plt.legend(['Power spectrum', 'White noise',
                                'Arc spectrum', 'Full spectrum model'],
                               loc='upper right')
                else:
                    plt.loglog(xdata, ydata)
                    plt.loglog(xdata, arc_spectrum)
                if lamsteps:
                    plt.xlabel(r'$f_\lambda^{1/2}$ (m$^{-1/2}$)')
                else:
                    plt.xlabel(r'$f_\nu^{1/2}$ ($\mu$s$^{1/2}$)')
                plt.ylabel(r'$f_\lambda^{1/2} D(f_\lambda^{1/2})$ ')
                plt.grid(which='both', axis='both')

                if filename is not None:
                    filename_name = ''.join(filename.split('.')[0:-1])
                    if '+' in filename_name:
                        filename_name = filename_name.split('+')[0]
                    filename_extension = filename.split('.')[-1]
                    plt.savefig(filename_name + '_power.' + filename_extension,
                                bbox_inches='tight', pad_inches=0.1, dpi=dpi)
                    if display:
                        plt.show()
                    plt.close()
                elif display:
                    plt.show()

        return

    def get_acf_tilt(self, plot=False, tmax=None, fmax=None, display=True,
                     filename=None, nscale=0.8, nscaleplot=2, nmin=5, dpi=200,
                     method='acf1d', tmaxplot=None, fmaxplot=None):
        """
        Estimates the tilt in the ACF, which is proportional to the phase
            gradient parallel to Veff

        Parameters
        ----------
        plot : bool, optional
            Plot the fit. The default is False.
        tmax : float, optional
            Maximum time lag. The default is None.
        fmax : float, optional
            Maximum frequency lag. The default is None.
        display : bool, optional
            Display the plot. The default is True.
        filename : str, optional
            The path at which to save the figure. The default is None.
        nscale : float, optional
            Maximum time and frequency lag in units of the scintillation
            timescale and decorrelation bandwidth, respectively. The default is
            0.5.
        nscaleplot : float, optional
            Number of scintillation timescales and decorrelation bandwidths to
            plot out to. The default is 2.
        nmin : int, optional
            Minimum number of sub-integrations for use as the maximum time lag.
            The default is 5.
        dpi : float, optional
            dpi of the figure. The default is 200.
        method : str {'acf1d', 'acf2d_approx', 'acf2d', 'sspec', 'nofit'},
        optional
            Fitting method for determining scintillation scales:

                ``acf1d``
                    Fit to central 1D cuts in time and frequency.
                ``acf2d_approx``
                    Fit an approximate 2D model.
                ``acf2d``
                    Fit an analytical 2D model.
                ``sspec``
                    Secondary spectrum method.
                ``nofit``
                    Don't perform fit.
        tmaxplot : float, optional
            Maximum time lag to plot out to. The default is None.
        fmaxplot : float, optional
            Maximum time lag to plot out to. The default is None.

        """

        if not hasattr(self, 'acf'):
            self.calc_acf()
        if not hasattr(self, 'dnu'):
            self.get_scint_params(method=method)

        if tmax is None:
            tmax = nscale*self.tau/60
        else:
            tmax = tmax
        if fmax is None:
            fmax = nscale*self.dnu
        else:
            fmax = fmax

        if tmaxplot is None:
            tmaxplot = tmax*4
        else:
            tmaxplot = tmax
        if fmaxplot is None:
            fmaxplot = fmax*4
        else:
            fmaxplot = fmax

        acf = cp(self.acf)
        nr, nc = np.shape(acf)
        t_delays = np.linspace(-self.tobs/60, self.tobs/60, nc+1)[:-1]
        f_shifts = np.linspace(-self.bw, self.bw, nr+1)[:-1]

        inds = np.argwhere(abs(f_shifts) <= fmax)
        if len(inds) < nmin:
            inds = np.argwhere(abs(f_shifts) <= nmin*self.df)
        peak_array = []
        peakerr_array = []
        y_array = []

        # Fit parabolas to find the peak in each frequency-slice
        for ii in inds:
            x_max = np.argmax(acf[ii, :]).squeeze()
            ydata = np.array(acf[ii, x_max - 3:x_max + 4]).squeeze()
            xdata = t_delays[x_max - 3:x_max + 4]
            yfit, peak, peakerr = fit_parabola(xdata, ydata)
            peak_array.append(peak)
            peakerr_array.append(peakerr)
            y_array.append(f_shifts[ii])
        peak_array = np.array(peak_array).squeeze()
        y_array = np.array(y_array).squeeze()
        peakerr_array = np.array(peakerr_array).squeeze()

        # Now do a weighted fit of a straight line to the peaks
        params, pcov = np.polyfit(peak_array, y_array, 1, cov=True,
                                  w=1/peakerr_array)
        yfit = params[0]*peak_array + params[1]  # y values
        xfit = (y_array - params[1])/params[0]

        # Get parameter errors
        errors = []
        for i in range(len(params)):  # for each parameter
            errors.append(np.absolute(pcov[i][i])**0.5)
        errors = np.array(errors).squeeze()
        res = np.array(peak_array - xfit).squeeze()
        reduced_chi_sq = np.sum(res**2/peakerr_array**2)/(len(xfit) - 2)
        errors *= np.sqrt(reduced_chi_sq)
        peakerr_array *= np.sqrt(reduced_chi_sq)

        self.acf_tilt = 1/(float(params[0].squeeze()))  # make min/MHz
        acf_tilt_err = float(errors[0].squeeze()) * \
            1/float(params[0].squeeze())**2

        # Compute finite scintle error
        N = (1 + 0.2*self.bw/(self.dnu)) * \
            (1 + 0.2*self.tobs/(self.tau*np.log(2)))  # 2*half power
        fse_tau = self.tau/(2*np.sqrt(N))
        fse_dnu = self.dnu/(2*np.sqrt(N))

        fse_tilt = self.acf_tilt * np.sqrt((fse_dnu/self.dnu)**2 +
                                           (fse_tau/self.tau)**2)

        self.fse_tilt = fse_tilt
        self.acf_tilt_err = acf_tilt_err

        if plot:
            plt.errorbar(peak_array, y_array,
                         xerr=np.array(peakerr_array).squeeze(),
                         marker='.')
            plt.plot(peak_array, yfit)
            plt.ylabel('Frequency lag (MHz)')
            plt.xlabel('Time lag (mins)')
            plt.title('Peak measurements, and weighted fit')
            if filename is not None:
                filename_name = ''.join(filename.split('.')[0:-1])
                filename_extension = filename.split('.')[-1]
                plt.savefig(filename_name + '_tilt_fit.' + filename_extension,
                            dpi=dpi, bbox_inches='tight',
                            pad_inches=0.1)
                if display:
                    plt.show()
                plt.close()
            elif display:
                plt.show()

            tedges = centres_to_edges(t_delays)
            fedges = centres_to_edges(f_shifts)
            plt.pcolormesh(tedges, fedges, acf, linewidth=0,
                           rasterized=True, shading='auto')
            plt.plot(peak_array, y_array, 'r', alpha=0.5)
            plt.plot(peak_array, yfit, 'k', alpha=0.5)
            yl = plt.ylim()
            if yl[1] > nscaleplot*self.dnu:
                plt.ylim([-nscaleplot*self.dnu, nscaleplot*self.dnu])
            if yl[1] > fmaxplot:
                plt.ylim([-fmaxplot, fmaxplot])
            xl = plt.xlim()
            if xl[1] > nscaleplot*self.tau:
                plt.xlim([-nscaleplot*self.tau, nscaleplot*self.tau])
            if xl[1] > tmaxplot:
                plt.xlim([-tmaxplot, tmaxplot])
            plt.ylabel('Frequency lag (MHz)')
            plt.xlabel('Time lag (mins)')
            err = np.sqrt(self.acf_tilt_err**2 + self.fse_tilt**2)
            plt.title(r'Tilt = {0} $\pm$ {1} (min/MHz)'.format(
                round(self.acf_tilt, 3), round(err, 3)))
            if filename is not None:
                filename_name = ''.join(filename.split('.')[0:-1])
                filename_extension = filename.split('.')[-1]
                plt.savefig(filename_name + '_tilt_acf.' + filename_extension,
                            dpi=dpi, bbox_inches='tight',
                            pad_inches=0.1)
                if display:
                    plt.show()
                plt.close()
            elif display:
                plt.show()

        return

    def get_scint_params(self, method="acf1d", plot=False, alpha=5/3,
                         mcmc=False, full_frame=False, nscale=5,
                         nwalkers=50, steps=10000, burn=0.25, nitr=1,
                         lnsigma=True, verbose=False, progress=True,
                         display=True, filename=None, dpi=200,
                         nan_policy='raise', weighted=True, workers=1,
                         tau_vary_2d=True, tau_input=None, bartlett=True,
                         get_fit_report=True):
        """
        Measure the scintillation timescale

        Method:
            nofit - Using the 0.5 and 1/e levels in the ACF to define the
                scale, and assumes the finite-scintle error dominates
                the uncertainty
            acf1d - takes a 1D cut through the centre of the ACF and fits
                an exponential in frequency and a Gaussian-like curve
                in time
            sspec - (N/A) measures scintillation scales from the secondary
               spectrum, using the Fourier transform of the 1d models
            acf2d_approx - uses an analytic approximation to the ACF
                including a phase gradient (a shear to the ACF)

        Parameters
        ----------
        method : str {'acf1d', 'acf2d_approx', 'acf2d', 'sspec', 'nofit'},
        optional
            Fitting method for determining scintillation scales:

                ``acf1d``
                    Fit to central 1D cuts in time and frequency.
                ``acf2d_approx``
                    Fit an approximate 2D model.
                ``acf2d``
                    Fit an analytical 2D model.
                ``sspec``
                    Secondary spectrum method.
                ``nofit``
                    Don't perform fit.
        plot : bool, optional
            Plot the data and model fit. The default is False.
        alpha : float, optional
            Structure function index. The default is 5/3, corresponding to a
            Kolmogorov spectrum.
        mcmc : bool, optional
            Use MCMC for the fit. The default is False.
        full_frame : bool, optional
            Use the full ACF in the fit. The default is False.
        nscale : float, optional
            Number of approximate scintillation timescales and decorrelation
            bandwidths at which to crop the ACF. The default is 5.
        nwalkers : int, optional
            Number of walkers to use for MCMC fit. The default is 100.
        steps : int, optional
            Number of samples to use for MCMC fit. The default is 1000.
        burn : float in [0,1], optional
            Fraction of samples to discard. The default is 0.2.
        nitr : int, optional
            Number of least-squares fits of the analytical 2D model to perform.
            Samples a new set of initial guesses each time. The default is 1.
        lnsigma : bool, optional
            If not returning weighted residuals during fitting. The default is
            True.
        verbose : bool, optional
            Print all the things. The default is True.
        progress : bool, optional
            Display a progress bar. The default is True.
        display : bool, optional
            Display the plot. The default is True.
        filename : str, optional
            The path at which to save the figure. The default is None.
        dpi : float, optional
            dpi of the figure. The default is 200.
        nan_policy : str, optional
            Response to NaN values being returned by the model. The default is
            'raise'.
        weighted : bool, optional
            Weight the residuals. The default is True.
        workers : Pool-like or int, optional
            For parallelized MCMC sampling using a Pool-like object or a
            multiprocessing pool with the specified number of processes spawned
            internally. The default is 1.
        tau_vary_2d : bool, optional
            Allow tau to vary when performing 2D fit. The default is True.
        tau_input : float, optional
            Value for tau to use in 2D fit. If left unspecified, the value from
            a 1D fit will be used. The default is None.
        get_fit_report : bool, optional
            Choose to generate a fit report from lmfit, save as the attribute
            'self.report'. If verbose=True the report will be printed to
            console. The default is True.

        Returns
        -------
        results : MinimizerResult
            Results object containing the parameter fit values and
            goodness-of-fit statistics.

        """

        if not hasattr(self, 'acf'):
            self.calc_acf()
        if not hasattr(self, 'sspec') and 'sspec' in method:
            self.calc_sspec()

        nf, nt = np.shape(self.acf)
        ydata_f = self.acf[int(nf/2):, int(nt/2)]
        xdata_f = self.df * np.linspace(0, len(ydata_f)-1, len(ydata_f))
        ydata_t = self.acf[int(nf/2), int(nt/2):]
        xdata_t = self.dt * np.linspace(0, len(ydata_t)-1, len(ydata_t))

        # Get initial parameter values for 1d fit
        # Estimate amp and white noise level
        wn = min([ydata_f[0]-ydata_f[1], ydata_t[0]-ydata_t[1]])
        amp = max([ydata_f[0] - wn, ydata_t[0] - wn])
        # Estimate tau for initial guess. Closest index to 1/e power
        if np.argwhere(ydata_t < amp/np.e).squeeze().size == 0:
            tau = self.dt if ydata_t[1] < 0 else self.tobs
        else:
            tau = xdata_t[np.argwhere(ydata_t < amp/np.e).squeeze()[0]]
        # Estimate dnu for initial guess. Closest index to 1/2 power
        if np.argwhere(ydata_f < amp/2).squeeze().size == 0:
            dnu = self.df if ydata_f[1] < 0 else self.bw
        else:
            dnu = xdata_f[np.argwhere(ydata_f < amp/2).squeeze()[0]]

        # crop arrays to nscale number of scales, or 5 samples
        if not full_frame:
            t_inds = np.argwhere(xdata_t <= nscale*tau).squeeze()
            f_inds = np.argwhere(xdata_f <= nscale*dnu).squeeze()
            if nscale*tau <= 5*self.dt:
                t_inds = np.argwhere(xdata_t <= 5*self.dt).squeeze()
            if nscale*dnu <= 5*self.df:
                f_inds = np.argwhere(xdata_f <= 5*self.df).squeeze()

            xdata_t = xdata_t[t_inds]
            ydata_t = ydata_t[t_inds]
            xdata_f = xdata_f[f_inds]
            ydata_f = ydata_f[f_inds]

        # Save values determined without fitting: over-write if improved
        self.tau = tau
        self.dnu = dnu
        self.amp = amp
        self.wn = wn

        # Estimated number of scintles
        tau_half = xdata_t[np.argmin(abs(ydata_t - amp/2))]  # half power
        if tau_half < self.dt:
            tau_half = self.dt
        elif tau_half > self.tobs:
            tau_half = self.tobs
        nscint = (1 + 0.2*self.bw/(self.dnu)) * \
            (1 + 0.2*self.tobs/(tau_half))
        # Estimated errors
        self.dnuerr = dnu / np.sqrt(nscint)
        self.tauerr = tau / np.sqrt(nscint)
        self.amperr = amp / np.sqrt(nscint)
        self.wnerr = wn / np.sqrt(nscint)
        self.tscat = 1/(2*np.pi*self.dnu)  # scattering timescale
        self.nscint = nscint
        self.scint_param_method = 'nofit'

        mean = np.mean(self.dyn[is_valid(self.dyn) * (self.dyn != 0)])
        flux_var_est = mean**2
        flux_var = np.var(self.dyn[is_valid(self.dyn) * (self.dyn != 0)])
        # Estimate of scint bandwidth
        self.dnu_est = self.df * (flux_var/flux_var_est - 1)
        if self.dnu_est < 0:
            self.dnu_est = 0
        self.dnu_esterr = self.dnu_est / np.sqrt(nscint)
        if self.dnu_est > 0:
            self.tscat_est = 1/(2*np.pi*self.dnu_est)  # scattering timescale
        else:
            self.tscat_est = 0
        self.modulation_index = np.sqrt(flux_var)/mean

        if method == 'nofit':  # Don't want to try fitting, then just exit
            return

        # Define fit parameters
        params = Parameters()
        params.add('tau', value=tau, vary=True, min=0, max=np.inf)
        params.add('dnu', value=dnu, vary=True, min=0, max=np.inf)
        params.add('amp', value=amp, vary=True, min=0, max=np.inf)
        if verbose:
            print('Initial guesses:',
                  '\ntau:', tau,
                  '\ndnu:', dnu,
                  '\namp:', amp)
        if alpha is None:
            params.add('alpha', value=5/3, vary=True,
                       min=-np.inf, max=np.inf)
        else:
            params.add('alpha', value=alpha, vary=False)
        params.add('nt', value=nt, vary=False)
        params.add('nf', value=nf, vary=False)

        # Create weights array
        t_errors = np.ones(np.shape(xdata_t))/np.sqrt((nt/2))
        t_errors[0] = 1e-3
        f_errors = np.ones(np.shape(xdata_f))/np.sqrt((nf/2))
        f_errors[0] = 1e-3

        # Use Bartlett's formula from Brockwell and Davis (1991), Eqn 7.2.5
        # Adapted from formula in statsmodels.tsa.stattools.acf
        if bartlett:
            var_t = np.ones(np.shape(ydata_t)) / (nt / 2)
            var_t[0] = 1e-10
            var_t[2:] *= 1 + 2 * np.cumsum(ydata_t[1:-1] ** 2)
            t_errors = np.sqrt(var_t)
            var_f = np.ones(np.shape(ydata_f)) / (nf / 2)
            var_f[0] = 1e-10
            var_f[2:] *= 1 + 2 * np.cumsum(ydata_f[1:-1] ** 2)
            f_errors = np.sqrt(var_f)

        weights_t = 1/t_errors if weighted else None
        weights_f = 1/f_errors if weighted else None

        if method == 'acf1d' or method == 'acf2d_approx' or method == 'acf2d':
            if verbose:
                if method == 'acf2d_approx' or method == 'acf2d':
                    print("\nInitialising model with 1D fit")
                else:
                    print("\nPerforming least-squares fit to 1D ACF model")
            nfit = 4
            # max_nfev = 2000 * (nfit + 1)  # lmfit default
            max_nfev = 10000 * (nfit + 1)
            results = fitter(scint_acf_model, params,
                             ((xdata_t, xdata_f), (ydata_t, ydata_f),
                              (weights_t, weights_f)), max_nfev=max_nfev,
                             nan_policy=nan_policy, mcmc=mcmc,
                             nwalkers=nwalkers, steps=steps, burn=burn)

        # overwrite initial value if successful:
        if results.params['dnu'].stderr is not None:
            params['tau'].value = results.params['tau'].value
            params['dnu'].value = results.params['dnu'].value
            params['amp'].value = results.params['amp'].value

        if method == 'acf2d_approx' or method == 'acf2d':

            params['tau'].vary = tau_vary_2d
            if tau_input is not None:
                params['tau'].value = tau_input

            tticks = np.linspace(-self.tobs, self.tobs, nt + 1)[:-1]
            fticks = np.linspace(-self.bw, self.bw, nf + 1)[:-1]

            T, F = np.meshgrid(self.tobs - abs(tticks), self.bw - abs(fticks))
            # Create weights array
            N2d = self.nsub * self.nchan * (T/max(tticks)) * (F/max(fticks))
            errors_2d = 1/np.sqrt(N2d)
            errors_2d[~is_valid(errors_2d)] = np.inf

            weights_2d = np.ones(np.shape(self.acf))
            if weighted:
                weights_2d = weights_2d / errors_2d

            wn_loc = np.unravel_index(np.argmax(self.acf, axis=None),
                                      self.acf.shape)

            fleft = wn_loc[0]
            fright = nf - wn_loc[0] - 1
            fmin = wn_loc[0] - min(fleft, fright)
            fmax = wn_loc[0] + min(fleft, fright) + 1

            tleft = wn_loc[1]
            tright = nt - wn_loc[1] - 1
            tmin = wn_loc[1] - min(tleft, tright)
            tmax = wn_loc[1] + min(tleft, tright) + 1

            ydata_centered = self.acf[fmin:fmax, tmin:tmax]
            weights_centered = weights_2d[fmin:fmax, tmin:tmax]
            tdata_centered = tticks[tmin:tmax]
            fdata_centered = fticks[fmin:fmax]

            if nscale is not None and not full_frame:
                ntau = nscale
                ndnu = nscale

                if ntau > (self.tobs / tau):
                    if verbose:
                        print('WARNING: nscale exceeds range in time lag')
                    tmin = 0
                    tmax = nt
                else:
                    tframe = int(round(ntau * (tau / self.dt)))
                    tmin = int(np.floor(
                        np.shape(ydata_centered)[1] / 2)) - tframe
                    tmax = int(np.floor(
                        np.shape(ydata_centered)[1] / 2)) + tframe + 1

                if ndnu > (self.bw / dnu):
                    if verbose:
                        print('WARNING: nscale exceeds range in frequency lag')
                    tmin = 0
                    tmax = nf
                else:
                    fframe = int(round(ndnu * (dnu / self.df)))
                    fmin = int(np.floor(
                        np.shape(ydata_centered)[0] / 2)) - fframe
                    fmax = int(np.floor(
                        np.shape(ydata_centered)[0] / 2)) + fframe + 1

                ydata_2d = ydata_centered[fmin:fmax, tmin:tmax]
                weights_2d = weights_centered[fmin:fmax, tmin:tmax]
                tdata = tdata_centered[tmin:tmax]
                fdata = fdata_centered[fmin:fmax]
            else:
                ydata_2d = ydata_centered
                tdata = tdata_centered
                fdata = fdata_centered
                weights_2d = weights_centered

            weights_2d[ydata_2d - 1/weights_2d < 0] = 0

            weights_2d = np.fft.fftshift(weights_2d)
            weights_2d[0][0] = 1e10
            weights_2d = np.fft.fftshift(weights_2d)

            params.add('phasegrad', value=0, vary=True,
                       min=-np.inf, max=np.inf)
            if hasattr(self, 'acf_tilt'):  # if have a confident measurement
                if self.acf_tilt_err is not None:
                    params['phasegrad'].value = self.acf_tilt
            params.add('tobs', value=self.tobs, vary=False)
            params.add('bw', value=self.bw, vary=False)
            params.add('freq', value=self.freq, vary=False)

            if method == 'acf2d' and verbose:
                print("\nPerforming approximate 2D fit to initialize fit",
                      "values")
            elif verbose:
                print("\nPerforming least-squares fit to approximate 2D " +
                      "ACF model")

            pos_array = []
            if mcmc:
                for i in range(nwalkers):
                    pos_i = []
                    if tau_vary_2d:
                        pos_i.append(np.random.normal(
                            loc=self.tau,
                            scale=2*self.tauerr))
                    pos_i.append(np.random.normal(
                        loc=self.dnu,
                        scale=2*self.dnuerr))
                    pos_i.append(np.random.normal(
                        loc=self.amp,
                        scale=2*self.amperr))
                    if alpha is None:
                        pos_i.append(np.random.normal(loc=5/3, scale=0.1))
                    pos_i.append(np.random.uniform(low=0,
                                                   high=5))  # phase grad
                    if lnsigma:
                        pos_i.append(np.random.uniform(low=0,
                                                       high=10))

                    pos_array.append(pos_i)
                pos = np.array(pos_array).squeeze()
            else:
                pos = None
            nfit = 4 if alpha is not None else 5
            # max_nfev = 2000 * (nfit + 1)  # lmfit default
            max_nfev = 10000 * (nfit + 1)
            results = fitter(scint_acf_model_2d_approx, params,
                             (tdata, fdata, ydata_2d, weights_2d), mcmc=mcmc,
                             max_nfev=max_nfev, nan_policy=nan_policy,
                             pos=pos, steps=steps, burn=burn,
                             progress=progress, workers=workers,
                             is_weighted=(not lnsigma))

            if method == 'acf2d':

                if verbose:
                    print('2D tau estimate:', results.params['tau'].value,
                          '\n2D dnu estimate:', results.params['dnu'].value)

                params2d = results.params
                params2d.add('ar', value=2,
                             vary=False, min=-np.inf, max=np.inf)
                params2d.add('theta', value=0,
                             vary=False, min=-np.inf, max=np.inf)
                params2d.add('psi', value=60,
                             vary=True, min=-np.inf, max=np.inf)
                params2d['phasegrad'].value = 0.0

                chisqr = np.inf
                for itr in range(nitr):
                    if mcmc:
                        pos_array = []
                        for i in range(nwalkers):
                            pos_i = []
                            if tau_vary_2d:
                                pos_i.append(np.random.normal(
                                    loc=results.params['tau'].value,
                                    scale=results.params['tau'].value/2))
                            pos_i.append(np.random.normal(
                                loc=results.params['dnu'].value,
                                scale=results.params['dnu'].value/2))
                            pos_i.append(np.random.normal(
                                loc=results.params['amp'].value,
                                scale=results.params['amp'].value/2))
                            if alpha is None:
                                pos_i.append(np.random.normal(
                                    loc=results.params['alpha'].value,
                                    scale=results.params['alpha'].value/2))
                            pos_i.append(np.random.normal(
                                loc=results.params['phasegrad'].value,
                                scale=results.params['phasegrad'].value/2))
                            pos_i.append(np.random.uniform(low=0,
                                                           high=90))  # psi
                            if lnsigma:
                                pos_i.append(np.random.uniform(low=0,
                                                               high=10))

                            pos_array.append(pos_i)
                        pos = np.array(pos_array)
                    else:
                        pos = None
                    if verbose:
                        if mcmc:
                            print("\nPerforming mcmc posterior sample for",
                                  "analytical", "2D ACF model")
                        else:
                            print("\nPerforming least-squares fit to",
                                  "analytical 2D ACF model")
                    nfit = 8 if alpha is not None else 9
                    # max_nfev = 2000 * (nfit + 1)  # lmfit default
                    max_nfev = 10000 * (nfit + 1)
                    res = fitter(scint_acf_model_2d, params2d,
                                 (ydata_2d, weights_2d), mcmc=mcmc, pos=pos,
                                 nwalkers=nwalkers, steps=steps, burn=burn,
                                 progress=progress, workers=workers,
                                 max_nfev=max_nfev, nan_policy=nan_policy,
                                 is_weighted=(not lnsigma))
                    if res.chisqr < chisqr:
                        chisqr = res.chisqr
                        results = res

        elif method == 'sspec':
            '''
            sspec method
            '''
            print("This method doesn't work yet, do something else")
            # fdyn = np.fft.fft2(self.dyn, (2 * nf, 2 * nt))
            # fdynsq = fdyn * np.conjugate(fdyn)

            # secspec = np.real(fdynsq)
            # secspec = np.fft.fftshift(fdynsq)
            # secspec = secspec[nf:2*nf, :]
            # secspec = np.real(secspec)

            # rowsum = np.sum(secspec[:, :nt], axis=0)
            # ydata_t = rowsum / (2*nf)
            # colsum = np.sum(secspec[:nf, :], axis=1)
            # ydata_f = colsum / (2 * nt)

            # # concatenate x and y arrays
            # xdata = np.array(np.concatenate((xdata_t, xdata_f)))
            # ydata = np.concatenate((ydata_t, ydata_f))

            # if verbose:
            #     print("\nPerforming least-squares fit to secondary spectrum")
            # chisqr = np.inf
            # for itr in range(nitr):
            #     results = fitter(scint_sspec_model, params,
            #                      (xdata, ydata), nan_policy=nan_policy,
            #                       mcmc=mcmc, is_weighted=(not lnsigma),
            #                       burn=burn, nwalkers=nwalkers, steps=steps)
            #     if results.chisqr < chisqr:
            #         chisqr = results.chisqr
            #         params = results.params
            #         res = results

        if results.params['tau'].stderr is None or \
           results.params['dnu'].stderr is None:
            print("\n Warning: Could not estimate uncertainties")
        elif (results.params['tau'].stderr > results.params['tau'].value or
              results.params['dnu'].stderr > results.params['dnu'].value):
            print("\n Warning: Parameters unconstrained")

        self.scint_param_method = method

        # This is collecting the lmfit report log
        if get_fit_report:
            self.report = fit_report(results)
            if verbose:
                print("===== Fit Report Below =====")
                print(self.report)
                print(" ")

        # Done fitting - now define results
        self.tau = results.params['tau'].value
        self.dnu = results.params['dnu'].value
        self.tscat = 1/(2*np.pi*self.dnu)  # scattering timescale
        if self.dnu < self.df:
            print("Warning: Scint bandwidth < channel bandwidth.")
        # Compute finite scintle error
        nscint = (1 + 0.2*self.bw/(self.dnu)) * \
            (1 + 0.2*self.tobs/(self.tau*np.log(2)))
        self.nscint = nscint
        self.fse_tau = self.tau/(2*np.sqrt(nscint))
        fit_tau = results.params['tau'].stderr
        self.fse_dnu = self.dnu/(2*np.sqrt(nscint))
        fit_dnu = results.params['dnu'].stderr

        if verbose:
            print("\nFinite scintle errors (tau, dnu):\n",
                  self.fse_tau, self.fse_dnu)
            print("\nFit errors (tau, dnu):\n",
                  fit_tau, fit_dnu)

        if fit_dnu is None:
            fit_dnu = np.inf
        if fit_tau is None:
            fit_tau = np.inf

        self.tauerr = np.sqrt(fit_tau**2 + self.fse_tau**2)
        self.dnuerr = np.sqrt(fit_dnu**2 + self.fse_dnu**2)

        self.amp = results.params['amp'].value
        self.amperr = results.params['amp'].stderr
        self.wn = 1 - self.amp
        if 'sim:mb2=' in self.name:
            self.wn = 0
        if alpha is None:
            self.talpha = results.params['alpha'].value
            self.talphaerr = results.params['alpha'].stderr
        else:
            self.talpha = alpha
            self.talphaerr = 0
        if method[:5] == 'acf2d':
            weights = np.ones(np.shape(ydata_2d))
            if method == 'acf2d_approx':
                model = -scint_acf_model_2d_approx(
                    results.params, tdata, fdata,
                    np.zeros(np.shape(ydata_2d)), None)
            else:
                model = -scint_acf_model_2d(results.params,
                                            np.zeros(np.shape(ydata_2d)),
                                            None)
            self.acf_model = model
            self.phasegrad = results.params['phasegrad'].value
            fit_ph = results.params['phasegrad'].stderr
            if fit_ph is None:
                fit_ph = np.inf
            fse_ph = self.phasegrad * np.sqrt((self.fse_dnu/self.dnu)**2 +
                                              (self.fse_tau/self.tau)**2)
            self.phasegraderr = fit_ph
            self.fse_phasegrad = fse_ph
            if method == 'acf2d':
                self.ar = results.params['ar'].value
                self.arerr = results.params['ar'].stderr
                self.theta = results.params['theta'].value
                self.thetaerr = results.params['theta'].stderr
                self.psi = results.params['psi'].value
                self.psierr = results.params['psi'].stderr

        if verbose:
            print("\n\t ACF FIT PARAMETERS\n")
            print("tau:\t\t\t{val} +/- {err} s".format(val=self.tau,
                  err=self.tauerr))
            print("dnu:\t\t\t{val} +/- {err} MHz".format(val=self.dnu,
                  err=self.dnuerr))
            if alpha is None:
                print("alpha:\t\t\t{val} +/- {err}".format(val=self.talpha,
                      err=self.talphaerr))
            if method[:5] == 'acf2d':
                err = np.sqrt(self.phasegraderr**2 + fse_ph**2)
                print("phase grad:\t\t{val} +/- {err}".
                      format(val=self.phasegrad, err=err))
                if method == 'acf2d':
                    print("ar:\t\t{val} +/- {err}".format(val=self.ar,
                          err=self.arerr))
                    print("theta:\t\t{val} +/- {err}".format(
                        val=self.theta, err=self.thetaerr))
                    print("psi:\t\t{val} +/- {err}".format(val=self.psi,
                          err=self.psierr))

        if plot:
            if method == 'acf1d':
                xmodelt = np.linspace(min(xdata_t), max(xdata_t), 1000)
                tmodel = -tau_acf_model(results.params, xmodelt,
                                        np.zeros(len(xmodelt)), None)
                xmodelf = np.linspace(min(xdata_f), max(xdata_f), 1000)
                fmodel = -dnu_acf_model(results.params, xmodelf,
                                        np.zeros(len(xmodelf)), None)

                fig = plt.subplots(2, 1, figsize=(8, 6))
                fig[1][0].plot(xdata_t, ydata_t, label='data')
                fig[1][0].fill_between(xdata_t, ydata_t+t_errors,
                                       ydata_t-t_errors, color='C0',
                                       alpha=0.4, label='error')
                fig[1][0].plot(xmodelt, tmodel, label='model')
                # plot 95% white noise level assuming no correlation
                xl = fig[1][0].get_xlim()
                fig[1][0].plot([0, xl[1]], [0, 0], 'k--')
                fig[1][0].plot([0, xl[1]],
                               [1/np.sqrt(self.nsub), 1/np.sqrt(self.nsub)],
                               ':', color='crimson',
                               label=r'$\pm 1/\sqrt{n_\mathrm{sub}}$')
                fig[1][0].plot([0, xl[1]],
                               [-1/np.sqrt(self.nsub), -1/np.sqrt(self.nsub)],
                               ':', color='crimson')
                fig[1][0].set_xlabel(r'$\tau$ (s)')
                fig[1][0].legend()
                fig[0].tight_layout()

                fig[1][1].plot(xdata_f, ydata_f, label='data')
                fig[1][1].fill_between(xdata_f, ydata_f+f_errors,
                                       ydata_f-f_errors, color='C0',
                                       alpha=0.4, label='error')
                fig[1][1].plot(xmodelf, fmodel, label='model')
                # plot 95% white noise level assuming no correlation
                xl = fig[1][1].get_xlim()
                fig[1][1].plot([0, xl[1]], [0, 0], 'k--')
                fig[1][1].plot([0, xl[1]],
                               [1/np.sqrt(self.nchan), 1/np.sqrt(self.nchan)],
                               ':', color='crimson',
                               label=r'$\pm 1/\sqrt{n_\mathrm{chan}}$')
                fig[1][1].plot([0, xl[1]],
                               [-1/np.sqrt(self.nchan),
                                -1/np.sqrt(self.nchan)],
                               ':', color='crimson')
                fig[1][1].set_xlabel(r'$\Delta\nu$ (MHz)')
                fig[1][1].legend()
                fig[0].tight_layout()

                if filename is not None:
                    filename_name = ''.join(filename.split('.')[0:-1])
                    filename_extension = filename.split('.')[-1]
                    fig[0].savefig(
                        filename_name + '_1Dfit.' + filename_extension,
                        dpi=dpi, bbox_inches='tight', pad_inches=0.1)
                if display:
                    plt.show()
                plt.close(fig[0])

            elif method[:5] == 'acf2d':
                weights = np.ones(np.shape(ydata_2d))
                if method == 'acf2d_approx':
                    model = -scint_acf_model_2d_approx(
                        results.params, tdata, fdata,
                        np.zeros(np.shape(ydata_2d)), None)
                else:
                    model = -scint_acf_model_2d(results.params,
                                                np.zeros(np.shape(ydata_2d)),
                                                None)
                residuals = (ydata_2d - model) * weights

                fig = plt.subplots(1, 3, sharey=True, figsize=(15, 5))
                data = [(ydata_2d, 'data'), (model, 'model'),
                        (residuals, 'residuals')]
                for i, d in enumerate(data):
                    if d[1] != 'residuals':
                        # subtract the white noise spike from data and model
                        arr = np.fft.ifftshift(d[0])
                        arr[0][0] -= self.wn
                        arr = np.fft.fftshift(arr)
                    else:
                        arr = d[0]

                    tedges = centres_to_edges(tdata/60)
                    fedges = centres_to_edges(fdata)
                    mesh = fig[1][i].pcolormesh(tedges, fedges, arr,
                                                linewidth=0, rasterized=True,
                                                shading='auto')
                    if d[1] == 'residuals':
                        mesh.set_clim(vmin=-1, vmax=1)  # fractional error
                    fig[1][i].set_title(d[1])
                    fig[1][i].set_xlabel(r'$\tau$ (mins)')
                    if i == 0:
                        fig[1][i].set_ylabel(r'$\Delta\nu$ (MHz)')
                plt.tight_layout()
                if filename is not None:
                    filename_name = ''.join(filename.split('.')[0:-1])
                    filename_extension = filename.split('.')[-1]
                    fig[0].savefig(filename_name + '_2Dfit.'
                                   + filename_extension, dpi=dpi,
                                   bbox_inches='tight', pad_inches=0.1)
                if display:
                    plt.show()
                plt.close(fig[0])

        return results

    def cut_dyn(self, tcuts=0, fcuts=0, plot=False, filename=None, dpi=200,
                lamsteps=False, maxfdop=np.inf, figsize=(8, 13), display=True):
        """
        Cuts the dynamic spectrum into tcuts+1 segments in time and
                fcuts+1 segments in frequency

        Parameters
        ----------
        tcuts : int, optional
            Number of cuts in time. The default is 0.
        fcuts : int, optional
            Number of cuts in frequency. The default is 0.
        plot : bool, optional
            Plot the individual segments. The default is False.
        filename : str, optional
            The path at which to save the figure. The default is None.
        dpi : float, optional
            dpi of the figure. The default is 200.
        lamsteps : bool, optional
            Use equal steps in wavelength rather than frequency. The default is
            False.
        maxfdop : float, optional
            Maximum fdop for secondary spectrum plots. The default is np.inf.
        figsize : tuple, optional
            Size of the figure. The default is (8, 13).
        display : bool, optional
            Display the plot. The default is True.

        """

        nchan = len(self.freqs)  # re-define in case of trimming
        nsub = len(self.times)
        fnum = np.floor(nchan/(fcuts + 1))
        tnum = np.floor(nsub/(tcuts + 1))
        cutdyn = np.empty(shape=(fcuts+1, tcuts+1, int(fnum), int(tnum)))
        # find the right fft lengths for rows and columns
        nrfft = int(2**(np.ceil(np.log2(int(fnum)))+1)/2)
        ncfft = int(2**(np.ceil(np.log2(int(tnum)))+1))
        cutsspec = np.empty(shape=(fcuts+1, tcuts+1, nrfft, ncfft))
        cutacf = np.empty(shape=(fcuts+1, tcuts+1, 2*int(fnum), 2*int(tnum)))
        plotnum = 1
        for ii in reversed(range(0, fcuts+1)):  # plot from high to low
            for jj in range(0, tcuts+1):
                cutdyn[int(ii)][int(jj)][:][:] =\
                    self.dyn[int(ii*fnum):int((ii+1)*fnum),
                             int(jj*tnum):int((jj+1)*tnum)]
                input_dyn_x = self.times[int(jj*tnum):int((jj+1)*tnum)]
                input_dyn_y = self.freqs[int(ii*fnum):int((ii+1)*fnum)]
                input_sspec_x, input_sspec_y, cutsspec[int(ii)][int(jj)][:][:]\
                    = self.calc_sspec(input_dyn=cutdyn[int(ii)][int(jj)][:][:],
                                      lamsteps=lamsteps)
                cutacf[int(ii)][int(jj)][:][:] \
                    = self.calc_acf(input_dyn=cutdyn[int(ii)][int(jj)][:][:])
                if plot:
                    # Plot dynamic spectra
                    plt.figure(1, figsize=figsize)
                    plt.subplot(fcuts+1, tcuts+1, plotnum)
                    self.plot_dyn(input_dyn=cutdyn[int(ii)][int(jj)][:][:],
                                  input_x=input_dyn_x/60, input_y=input_dyn_y)
                    plt.xlabel('t (mins)')
                    plt.ylabel('f (MHz)')

                    # Plot acf
                    plt.figure(2, figsize=figsize)
                    plt.subplot(fcuts+1, tcuts+1, plotnum)
                    self.plot_acf(input_acf=cutacf[int(ii)][int(jj)][:][:],
                                  input_t=input_dyn_x,
                                  input_f=input_dyn_y)
                    plt.xlabel('t lag (mins)')
                    plt.ylabel('f lag ')

                    # Plot secondary spectra
                    plt.figure(3, figsize=figsize)
                    plt.subplot(fcuts+1, tcuts+1, plotnum)
                    self.plot_sspec(input_sspec=cutsspec[int(ii)]
                                                        [int(jj)][:][:],
                                    input_x=input_sspec_x,
                                    input_y=input_sspec_y, lamsteps=lamsteps,
                                    maxfdop=maxfdop)
                    plt.xlabel(r'$f_t$ (mHz)')
                    if lamsteps:
                        plt.ylabel(r'$f_\lambda$ (m$^{-1}$)')
                    else:
                        plt.ylabel(r'$f_\nu$ ($\mu$s)')
                    plotnum += 1
        if plot:
            plt.figure(1)
            if filename is not None:
                filename_name = ''.join(filename.split('.')[0:-1])
                filename_extension = filename.split('.')[1]
                plt.savefig(filename_name + '_dynspec.' + filename_extension,
                            figsize=(9, 15), dpi=dpi, bbox_inches='tight',
                            pad_inches=0.1)
                plt.close()
            elif display:
                plt.show()
            plt.figure(2)
            if filename is not None:
                plt.savefig(filename_name + '_acf.' + filename_extension,
                            figsize=(9, 15), dpi=dpi, bbox_inches='tight',
                            pad_inches=0.1)
                plt.close()
            elif display:
                plt.show()
            plt.figure(3)
            if filename is not None:
                plt.savefig(filename_name + '_sspec.' + filename_extension,
                            figsize=(9, 15), dpi=dpi, bbox_inches='tight',
                            pad_inches=0.1)
                plt.close()
            elif display:
                plt.show()
        self.cutdyn = cutdyn
        self.cutsspec = cutsspec

    def refill(self, method='biharmonic', zeros=True, kernel_size=5,
               linear=True):
        """
        Replaces the nan values in array. Also replaces zeros by default.

        Parameters
        ----------
        method : str {'biharmonic', 'linear', 'cubic', 'nearest', 'median'},
        optional
            Interpolation method.
        zeros : bool, optional
            Replace zeros. The default is True.
        kernel_size : int or array_like, optional
            Size of the filter window in each dimension when using a median
            filter. The default is 5.
        linear : bool, optional
            Perform interpolation. The default is True.

        """

        if (not biharmonic) and (method == 'biharmonic'):
            print('Warning: biharmonic inpainting not available.' +
                  'Defaulting to linear interpolation.')
            method = 'linear'

        if zeros:
            self.dyn[self.dyn == 0] = np.nan

        if method == 'biharmonic':
            array = cp(self.dyn)
            # Create mask
            mask = np.zeros(np.shape(array))
            mask[np.isnan(array)] = 1
            inpainted = inpaint.inpaint_biharmonic(array, mask)
            self.dyn[np.isnan(self.dyn)] = inpainted[np.isnan(self.dyn)]
        elif method == 'median':
            array = cp(self.dyn)
            if kernel_size == 5:
                print("Warning: kernel size is set to default.")
            array[np.isnan(array)] = np.mean(array[is_valid(array)])
            ds_med = medfilt(array, kernel_size=kernel_size)
            self.dyn[np.isnan(self.dyn)] = ds_med[np.isnan(self.dyn)]
        elif (method == 'linear' or method == 'cubic' or
              method == 'nearest') and linear:
            # do interpolation
            array = cp(self.dyn)
            self.dyn = interp_nan_2d(array, method=method)

        # Fill with the mean
        meanval = np.mean(self.dyn[is_valid(self.dyn)])
        self.dyn[np.isnan(self.dyn)] = meanval

    def correct_dyn(self, svd=True, nmodes=1, frequency=True, time=True,
                    lamsteps=False, nsmooth=None, velocity=False):
        """
        Correct for apparent flux variations in time and frequency

        Parameters
        ----------
        svd : bool, optional
            Perform a singular value decomposition on the dynamic spectrum. The
            default is True.
        nmodes : int, optional
            Use the largest nmodes singular values in the SVD approximation.
            The default is 1.
        frequency : bool, optional
            Perform correction in frequency. The default is True.
        time : bool, optional
            Perform correction in time. The default is True.
        lamsteps : bool, optional
            Use equal steps in wavelength rather than frequency. The default is
            False.
        nsmooth : int, optional
            The length of the smoothing filter window. Must be a positive odd
            integer. The default is None.
        velocity : bool, optional
            Scale the dynamic spectrum using the velocity. The default is
            False.

        """

        if hasattr(self, 'svd_model'):
            print('Warning: An svd_model exists. Check before applying twice')

        if lamsteps:
            if velocity:
                if not hasattr(self, 'vlamdyn'):
                    raise ValueError('Need to run scale_dyn with a model')
                dyn = self.vlamdyn
            else:
                if not hasattr(self, 'lamdyn'):
                    self.scale_dyn(lamsteps=lamsteps)
                dyn = self.lamdyn
        elif velocity:
            if not hasattr(self, 'vdyn'):
                raise ValueError('Need to run scale_dyn with a model')
            dyn = self.vdyn
        else:
            dyn = self.dyn

        dyn[np.isnan(dyn)] = 0

        if svd:
            dyn, model = svd_model(dyn, nmodes=nmodes)
            self.svd_model = model
        else:
            if frequency:
                self.dyn[self.dyn == 0] = np.nan
                self.bandpass = np.nanmean(dyn, axis=1)
                # Make sure there are no zeros
                self.bandpass[self.bandpass == 0] = np.mean(self.bandpass)
                if nsmooth is not None:
                    bandpass = savgol_filter(self.bandpass, nsmooth, 1)
                else:
                    bandpass = self.bandpass
                dyn = np.divide(dyn, np.reshape(bandpass,
                                                [len(bandpass), 1]))

            if time:
                self.dyn[self.dyn == 0] = np.nan
                timestructure = np.nanmean(dyn, axis=0)
                # Make sure there are no zeros
                timestructure[timestructure == 0] = np.mean(timestructure)
                if nsmooth is not None:
                    timestructure = savgol_filter(timestructure, nsmooth, 1)
                dyn = np.divide(dyn, np.reshape(timestructure,
                                                [1, len(timestructure)]))
            self.dyn[np.isnan(self.dyn)] = 0

        if lamsteps:
            if velocity:
                self.vlamdyn = dyn
            else:
                self.lamdyn = dyn
        elif velocity:
            self.vdyn = dyn
        else:
            self.dyn = dyn

    def calc_scattered_image(self, input_sspec=None, input_eta=None,
                             input_fdop=None, input_tdel=None, sampling=64,
                             lamsteps=False, trap=False, ref_freq=1400,
                             clean=True, s=None, veff=None, d=None,
                             fit_arc=True, plot_fit=False, plot=False,
                             plot_log=True, use_angle=False,
                             use_spatial=False):
        """
        Calculate the scattered image.

        Assumes that the scattering is defined by the primary arc,
        i.e. interference between highly scattered waves and unscattered waves
        (B(tx,ty) vs B(0,0)).

        The x axis of the image is aligned with the velocity.

        Parameters
        ----------
        input_sspec : Dynspec object, optional
            Ignore the class-defined secondary spectrum and use this input
            spectrum. The default is None.
        input_eta : float, optional
            Input curvature value. The default is None.
        input_fdop : 1D array, optional
            fdop axis of the secondary spectrum. The default is None.
        input_tdel : 1D array, optional
            tdel axis of the secondary spectrum. The default is None.
        sampling : int, optional
            Number of samples in fdop. The default is 64.
        lamsteps : bool, optional
            Use equal steps in wavelength rather than frequency. The default is
            False.
        trap : bool, optional
            Trapezoidal scaling. The default is False.
        ref_freq : float, optional
            Reference frequency. The default is 1400.
        clean : bool, optional
            Fill infs and extremely small pixel values. The default is True.
        s : float in range [0,1], optional
            Fractional screen distance. The default is None.
        veff : float, optional
            Magnitude of the effective velocity. The default is None.
        d : float, optional
            Pulsar distance. The default is None.
        fit_arc : bool, optional
            Fit for the arc curvature. The default is True.
        plot_fit : bool, optional
            Plot the arc curvature fit. The default is False.
        plot : bool, optional
            Plot the scattered image. The default is False.
        plot_log : bool, optional
            Plot the scattered image on a logarithmic scale. The default is
            True.
        use_angle : bool, optional
            Use angular axes in plot. The default is False.
        use_spatial : bool, optional
            Use spatial axes in plot. The default is False.

        """

        if input_sspec is None:
            if lamsteps:
                if not hasattr(self, 'lamsspec'):
                    self.calc_sspec(lamsteps=lamsteps)
                sspec = cp(self.lamsspec)
            elif trap:
                if not hasattr(self, 'trapsspec'):
                    self.calc_sspec(trap=trap)
                sspec = cp(self.trapsspec)
            else:
                if not hasattr(self, 'sspec'):
                    self.calc_sspec(lamsteps=lamsteps)
                sspec = cp(self.sspec)
            fdop = cp(self.fdop)
            tdel = cp(self.tdel)
        else:
            sspec = input_sspec
            fdop = input_fdop
            tdel = input_tdel

        nf, nt = len(fdop), len(tdel)
        linsspec = 10**(sspec / 10)

        if input_eta is None and fit_arc:
            if not hasattr(self, 'betaeta') and not hasattr(self, 'eta'):
                self.fit_arc(lamsteps=lamsteps,
                             log_parabola=True, plot=plot_fit)
            if lamsteps:
                c = 299792458.0  # m/s
                beta_to_eta = c * 1e6 / ((ref_freq * 1e6)**2)
                # correct for freq
                eta = self.betaeta / (self.freq / ref_freq)**2
                eta = eta*beta_to_eta
                eta = eta
            else:
                eta = self.eta
        else:
            if input_eta is None:
                eta = tdel[nt-1] / fdop[nf-1]**2
            else:
                eta = input_eta

        # crop sspec to desired region
        flim = next(i for i, delay in enumerate(eta * fdop**2) if
                    delay < np.max(tdel))
        if flim == 0:
            tlim = next(i for i, delay in enumerate(tdel) if
                        delay > eta * fdop[0] ** 2)
            linsspec = linsspec[:tlim, :]
            tdel = fdop[:tlim]
        else:

            linsspec = linsspec[:, flim-int(0.02*nf):nf-flim+int(0.02*nf)]
            fdop = fdop[flim-int(0.02*nf):nf-flim+int(0.02*nf)]

        if clean:
            try:
                # fill infs and extremely small pixel values
                array = cp(sspec)
                x = np.arange(0, array.shape[1])
                y = np.arange(0, array.shape[0])

                # mask invalid values
                array = np.ma.masked_where((array < 1e-22), array)
                xx, yy = np.meshgrid(x, y)

                # get only the valid values
                x1 = xx[~array.mask]
                y1 = yy[~array.mask]
                newarr = np.ravel(array[~array.mask])

                sspec = griddata((x1, y1), newarr, (xx, yy),
                                 method='linear')

                # fill nans with the mean
                meanval = np.mean(sspec[is_valid(sspec)])
                sspec[np.isnan(sspec)] = meanval
            except Exception as e:
                print(e)
                print('Cleaning failed. Continuing with uncleaned spectrum.')

        nx, ny = 2*sampling+1, sampling+1
        fdop_x = np.linspace(-max(fdop), max(fdop), nx)
        fdop_y = np.linspace(0, max(fdop), ny)

        # equally space square
        fdop_x_est, fdop_y_est = np.meshgrid(fdop_x, fdop_y)
        fdop_est = fdop_x_est
        tdel_est = (fdop_x_est**2 + fdop_y_est**2) * eta

        # 2D interpolation
        interp = RectBivariateSpline(tdel, fdop, linsspec)
        # interpolate sspec onto grid for theta
        image = interp.ev(tdel_est, fdop_est)

        image = image * fdop_y_est
        scat_im = np.zeros((nx, nx))
        scat_im[ny-1:nx, :] = image
        scat_im[0:ny-1, :] = image[ny-1:0:-1, :]

        xyaxes = fdop_x

        if plot or plot_log:
            self.plot_scattered_image(input_scattered_image=scat_im,
                                      input_fdop=xyaxes, s=s, veff=veff, d=d,
                                      use_angle=use_angle,
                                      use_spatial=use_spatial, display=True,
                                      plot_log=plot_log)

        self.scattered_image = scat_im
        self.scattered_image_ax = xyaxes

    def calc_sspec(self, prewhite=False, halve=True, plot=False,
                   lamsteps=False, input_dyn=None, input_x=None, input_y=None,
                   trap=False, window='hanning', window_frac=0.1,
                   return_sspec=False, velocity=False):
        """
        Calculate secondary spectrum

        Parameters
        ----------
        prewhite : bool, optional
            Perform pre-whitening using the first-difference method, then
            post-darken. The default is False.
        halve : bool, optional
            Consider only positive tdel. The default is True.
        plot : bool, optional
            Plot the secondary spectrum. The default is False.
        lamsteps : bool, optional
            Use equal steps in wavelength rather than frequency. The default is
            False.
        input_dyn : Dynspec object, optional
            Ignore the class-defined dynamic spectrum and use this input
            dynamic spectrum. The default is None.
        input_x : 1D array, optional
            `x`-axis of input secondary spectrum. The default is None.
        input_y : 1D array, optional
            `y`-axis of input secondary spectrum. The default is None.
        trap : bool, optional
            Trapezoidal scaling. The default is False.
        window : str {'blackman', 'hanning', 'hamming', 'bartlett'}, optional
            Type of window for the dynamic spectrum.
        window_frac : float in [0,1], optional
            Number of points in the output window as a fraction of the
            pixel dimensions of the dynamic spectrum. The default is 0.1.
        return_sspec : bool, optional
            Return secondary spectrum and axes rather than assigning class
            variables. The default is False.
        velocity : bool, optional
            Scale the dynamic spectrum using the velocity. The default is
            False.

        Raises
        ------
        RuntimeError
            If trying to apply prewhite to the full frame.

        Returns
        -------
        fdop : 1D array
            fdop axis.
        yaxis : 1D array
            The y-axis. If lamsteps=True, this is the conjugate to the
            wavelength, otherwise it is the conjugate to frequency (i.e. the
            differential time delay).
        sec : 2D array
            The secondary spectrum.

        """

        if input_dyn is None:  # use self dynamic spectrum
            if lamsteps:
                if not hasattr(self, 'lamdyn'):
                    self.scale_dyn()
                if velocity:
                    if not hasattr(self, 'vlamdyn'):
                        self.scale_dyn(scale='velocity')
                    dyn = cp(self.vlamdyn)
                else:
                    dyn = cp(self.lamdyn)
            elif velocity:
                if not hasattr(self, 'vdyn'):
                    self.scale_dyn(scale='velocity')
                dyn = cp(self.vdyn)
            elif trap:
                if not hasattr(self, 'trap'):
                    self.scale_dyn(scale='trapezoid')
                dyn = cp(self.trapdyn)
            else:
                dyn = cp(self.dyn)
        else:
            dyn = input_dyn  # use imput dynamic spectrum

        nf = np.shape(dyn)[0]
        nt = np.shape(dyn)[1]
        dyn = dyn - np.mean(dyn)  # subtract mean

        if window is not None:
            chan_window, subint_window = get_window(nt, nf, window=window,
                                                    frac=window_frac)
            dyn = np.multiply(chan_window, dyn)
            dyn = np.transpose(np.multiply(subint_window,
                                           np.transpose(dyn)))

        # find the right fft lengths for rows and columns
        nrfft = int(2**(np.ceil(np.log2(nf))+1))
        ncfft = int(2**(np.ceil(np.log2(nt))+1))
        dyn = dyn - np.mean(dyn)  # subtract mean
        if prewhite:
            simpw = convolve2d([[1, -1], [-1, 1]], dyn, mode='valid')
        else:
            simpw = dyn

        simf = np.fft.fft2(simpw, s=[nrfft, ncfft])
        simf = np.real(np.multiply(simf, np.conj(simf)))  # is real
        sec = np.fft.fftshift(simf)  # fftshift
        if halve:
            sec = sec[int(nrfft/2):][:]  # save just positive delays

        if halve:
            td = np.array(list(range(0, int(nrfft/2))))
        else:
            td = np.array(list(range(0, int(nrfft))))
        fd = np.array(list(range(int(-ncfft/2), int(ncfft/2))))
        fdop = np.reshape(np.multiply(fd, 1e3/(ncfft*self.dt)),
                          [len(fd)])  # in mHz
        tdel = np.reshape(np.divide(td, (nrfft*self.df)),
                          [len(td)])  # in us

        if lamsteps:
            beta = np.divide(td, (nrfft*self.dlam))  # in m^-1

        if prewhite:  # Now post-darken
            if halve:
                vec1 = np.reshape(np.power(np.sin(
                                  np.multiply(sc.pi/ncfft, fd)), 2),
                                  [ncfft, 1])
                vec2 = np.reshape(np.power(np.sin(
                                  np.multiply(sc.pi/nrfft, td)), 2),
                                  [1, int(nrfft/2)])
                postdark = np.transpose(vec1*vec2)
                postdark[:, int(ncfft/2)] = 1
                postdark[0, :] = 1
                sec = np.divide(sec, postdark)
            else:
                raise RuntimeError('Cannot apply prewhite to full frame')

        # Make db
        np.seterr(divide='ignore')
        sec = 10*np.log10(sec)

        if input_dyn is None and not return_sspec:
            if lamsteps:
                if velocity:
                    self.vlamsspec = sec
                else:
                    self.lamsspec = sec
            elif velocity:
                self.vsspec = sec
            elif trap:
                self.trapsspec = sec
            else:
                self.sspec = sec

            self.fdop = fdop
            self.tdel = tdel
            if lamsteps:
                self.beta = beta
            if plot:
                self.plot_sspec(lamsteps=lamsteps, trap=trap)
        else:
            if lamsteps:
                beta = np.divide(td, (nrfft*self.dlam))  # in m^-1
                yaxis = beta
            else:
                yaxis = tdel
            return fdop, yaxis, sec

    def calc_acf(self, method='direct', input_dyn=None, normalise=True,
                 window_frac=0.1):
        """
        Calculate autocovariance function

        Parameters
        ----------
        method : str {'direct', 'sspec'}, optional
            ACF calculation method.

                ``direct``
                    Apply a fast Fourier transform (FFT) and its inverse.
                ``sspec``
                    Calculate the FFT of the secondary spectrum.
        input_dyn : Dynspec object, optional
            Ignore the class-defined dynamic spectrum and use this input
            dynamic spectrum. The default is None.
        normalise : bool, optional
            Normalise the ACF. The default is True.
        window_frac : float in [0,1], optional
            Number of points in the output window as a fraction of the
            pixel dimensions of the dynamic spectrum. The default is 0.1.

        Returns
        -------
        arr : 2D array
            The ACF.

        """

        if method == 'direct':  # simply FFT2 and IFFT2
            if input_dyn is None:
                # mean subtracted dynspec
                arr = cp(self.dyn) - np.mean(self.dyn[is_valid(self.dyn)])
                nf = self.nchan
                nt = self.nsub
            else:
                arr = input_dyn
                nf = np.shape(input_dyn)[0]
                nt = np.shape(input_dyn)[1]
            arr = np.fft.fft2(arr, s=[2*nf, 2*nt])  # zero-padded
            arr = np.abs(arr)  # absolute value
            arr **= 2  # Squared manitude
            arr = np.fft.ifft2(arr)
            arr = np.fft.fftshift(arr)
            arr = np.real(arr)  # real component, just in case
            if normalise:
                arr /= np.max(arr)  # normalise
        elif method == 'sspec':  # Calculate through secondary spectrum
            fdop, yaxis, sspec = self.calc_sspec(prewhite=False, halve=False,
                                                 return_sspec=True,
                                                 window_frac=window_frac)
            sspec = np.fft.fftshift(sspec)
            arr = np.fft.fft2(10**(sspec/10))
            arr = np.fft.fftshift(arr)
            arr = np.real(arr)  # real component, just in case
            if normalise:
                arr /= np.max(arr)  # normalise
        else:
            print('Method not understood. Choose "direct" or "sspec"')

        if input_dyn is None:
            self.acf = arr
        else:
            return arr

    def crop_dyn(self, fmin=0, fmax=np.inf, tmin=0, tmax=np.inf):
        """
        Crops dynamic spectrum in frequency to be between fmin and fmax (MHz)
            and in time between tmin and tmax (mins)

        Parameters
        ----------
        fmin : float, optional
            Minimum frequency. The default is 0.
        fmax : float, optional
            Maximum frequency. The default is np.inf.
        tmin : float, optional
            Minimum time. The default is 0.
        tmax : float, optional
            Maximum time. The default is np.inf.

        """

        # Crop frequencies
        crop_array = np.array((self.freqs >= fmin)*(self.freqs <= fmax))
        self.dyn = self.dyn[crop_array, :]
        self.freqs = self.freqs[crop_array]
        self.nchan = len(self.freqs)
        self.bw = round(max(self.freqs) - min(self.freqs) + self.df, 2)
        self.freq = round(np.mean(self.freqs), 2)

        # Crop times
        tmin = tmin*60  # to seconds
        tmax = tmax*60  # to seconds
        if tmax < self.tobs:
            self.tobs = tmax - tmin
        else:
            self.tobs = self.tobs - tmin
        crop_array = np.array((self.times >= tmin)*(self.times <= tmax))
        self.dyn = self.dyn[:, crop_array]
        self.nsub = len(self.dyn[0, :])
        self.times = self.times[crop_array]
        self.mjd += np.min(self.times)/86400
        self.times -= np.min(self.times)  # start at 0

    def zap(self, sigma=7):
        """
        Basic zapping (RFI mitigation) of dynamic spectrum

        Parameters
        ----------
        sigma : float, optional
            Level at which to zap. The default is 7.

        """

        d = np.abs(self.dyn - np.median(self.dyn[~np.isnan(self.dyn)]))
        mdev = np.median(d[~np.isnan(d)])
        s = d/mdev
        self.dyn[s > sigma] = np.nan

    def scale_dyn(self, scale='lambda', window_frac=0.1, pars=None,
                  parfile=None, window='hanning', spacing='auto', s=None,
                  d=None, vism_ra=None, vism_dec=None, Omega=None, inc=None,
                  vism_zeta=None, zeta=None, lamsteps=False, velocity=False,
                  trap=False):
        """
        Rescales the dynamic spectrum to specified shape

        Parameters
        ----------
        scale : str {'lambda', 'wavelength', 'velocity', 'orbit', 'trapezoid'},
        optional
            Type of scaling.
        window_frac : float in [0,1], optional
            Number of points in the output window as a fraction of the
            pixel dimensions of the dynamic spectrum. The default is 0.1.
        pars : dict, optional
            Parameters dictionary. The default is None.
        parfile : str, optional
            Path to the parameters file. The default is None.
        window : str {'hanning', 'blackman', 'hamming', 'bartlett'}, optional
            Type of window for the dynamic spectrum.
        spacing : str {'auto', 'max', 'min', 'mean', 'median'}, optional
            Which spacing to select from the wavelength axis.
        s : float in [0,1], optional
            Fractional screen distance. The default is None.
        d : float, optional
            Distance to the pulsar in kpc. The default is None.
        vism_ra : float, optional
            ISM velocity in RA direction. The default is None.
        vism_dec : float, optional
            ISM velocity in dec direction. The default is None.
        Omega : float, optional
            Ascending node of the orbit. The default is None.
        inc : float, optional
            Inclination of the orbit. The default is None.
        vism_zeta : float, optional
            ISM veliocity in the direction of anisotropy. The default is None.
        zeta : float, optional
            Angle of anisotopy on the sky (East of North). The default is None.
        lamsteps : bool, optional
            Use equal steps in wavelength rather than frequency. The default is
            False.
        velocity : bool, optional
            Scale the dynamic spectrum using the velocity. The default is
            False.
        trap : bool, optional
            Use trapezoidal scaling. The default is False.

        Raises
        ------
        ValueError
            If parameter disctionary is unspecified.

        """

        if ('lambda' in scale) or ('wavelength' in scale) or lamsteps:
            # function to convert dyn(feq,t) to dyn(lameq,t)
            # fbw = fractional BW = BW / center frequency
            arin = cp(self.dyn)  # input array
            nf, nt = np.shape(arin)
            freqs = cp(self.freqs)
            lams = np.divide(sc.c, freqs*10**6)
            if spacing == 'max':
                dlam = np.max(np.abs(np.diff(lams)))
            elif spacing == 'median':
                dlam = np.median(np.abs(np.diff(lams)))
            elif spacing == 'mean':
                dlam = np.mean(np.abs(np.diff(lams)))
            elif spacing == 'min':
                dlam = np.min(np.abs(np.diff(lams)))
            elif spacing == 'auto':
                dlam = (np.max(lams) - np.min(lams))/len(freqs)
            lam_eq = np.arange(np.min(lams)+1e-10, np.max(lams)-1e-10, dlam)
            self.dlam = dlam
            feq = np.round(np.divide(sc.c, lam_eq)/10**6, 6)
            arout = np.zeros([len(lam_eq), int(nt)])
            for it in range(0, nt):
                f = interp1d(freqs, arin[:, it], kind='cubic')
                # Make sure the range is valid after rounding
                if max(feq) > max(freqs):
                    feq[np.argmax(feq)] = max(freqs)
                if min(feq) < min(freqs):
                    feq[np.argmin(feq)] = min(freqs)
                arout[:, it] = f(feq)
            self.lamdyn = np.flipud(arout)
            self.lam = np.flipud(lam_eq)
            self.nlam = len(self.lam)

        if ('velocity' in scale) or ('orbit' in scale) or velocity:

            from scintools.scint_utils import get_ssb_delay, \
                get_earth_velocity, get_true_anomaly, read_par
            from scintools.scint_models import effective_velocity_annual

            if pars is None and parfile is None:
                raise ValueError('Requires dictionary of parameters ' +
                                 'or .par file for velocity calculation')
            if parfile is not None:
                pars = read_par(parfile)

            arin = cp(self.dyn)  # input array
            if hasattr(self, 'lamdyn'):
                arin2 = cp(self.lamdyn)  # input array
            nf, nt = np.shape(arin)
            arout = np.zeros([nf, nt])
            if hasattr(self, 'lamdyn'):
                arin2 = cp(self.lamdyn)  # input array
                nf2, nt2 = np.shape(arin2)
                arout2 = np.zeros([nf2, nt2])
            mjd = np.asarray(self.mjd, dtype=np.float128) + \
                np.asarray(self.times, dtype=np.float128)/86400

            print('Getting SSB delays')
            ssb_delays = get_ssb_delay(mjd, pars['RAJ'], pars['DECJ'])
            mjd += np.divide(ssb_delays, 86400)  # add ssb delay
            print('Getting Earth velocity')
            vearth_ra, vearth_dec = get_earth_velocity(mjd, pars['RAJ'],
                                                       pars['DECJ'])
            print('Getting true anomaly')
            true_anomaly = get_true_anomaly(mjd, pars)
            if 's' not in pars.keys():
                if s is None:
                    raise ValueError('Requires screen distance s in ' +
                                     'parameter dictionary, or as input')
                pars['s'] = s
            if 'd' not in pars.keys():
                if d is None:
                    raise ValueError('Requires pulsar distance d in ' +
                                     'parameter dictionary, or as input')
                pars['d'] = d
            if 'KIN' not in pars.keys():
                if inc is None:
                    raise ValueError('Requires inclination angle (KIN) in ' +
                                     'parameter dictionary, or as input inc')
                pars['KIN'] = inc
            if 'KOM' not in pars.keys():
                if Omega is None:
                    raise ValueError('Requires ascending node (KOM) in ' +
                                     'parameter dictionary, or as input Omega')
                pars['KOM'] = Omega

            veff_ra, veff_dec, vp_ra, vp_dec = \
                effective_velocity_annual(pars, true_anomaly, vearth_ra,
                                          vearth_dec, mjd=mjd)

            # anisotropic case
            if ('zeta' in pars.keys()) or (zeta is not None):
                if 'zeta' in pars.keys():
                    zeta = pars['zeta']
                zeta *= np.pi / 180  # make radians
                # vism in direction of anisotropy
                if 'vism_zeta' in pars.keys():
                    vism_zeta = pars['vism_zeta']
                    veff2 = (veff_ra*np.sin(zeta) +
                             veff_dec*np.cos(zeta) - vism_zeta)**2
                elif vism_zeta is not None:
                    veff2 = (veff_ra*np.sin(zeta) +
                             veff_dec*np.cos(zeta) - vism_zeta)**2
                else:  # No Vism_psi, maybe have ra and dec velocities?
                    if 'vism_ra' in pars.keys():
                        veff_ra -= pars['vism_ra']
                    elif vism_ra is not None:
                        veff_ra -= vism_ra
                    if 'vism_dec' in pars.keys():
                        veff_dec -= pars['vism_dec']
                    elif vism_dec is not None:
                        veff_dec -= vism_dec
                    veff2 = (veff_ra*np.sin(zeta) +
                             veff_dec*np.cos(zeta))**2

            # isotropic case
            else:
                if 'vism_ra' in pars.keys():
                    veff_ra -= pars['vism_ra']
                elif vism_ra is not None:
                    veff_ra -= vism_ra
                if 'vism_dec' in pars.keys():
                    veff_dec -= pars['vism_dec']
                elif vism_dec is not None:
                    veff_dec -= vism_dec
                veff2 = veff_ra**2 + veff_dec**2

            veff = np.sqrt(veff2)
            vc_orig = np.cumsum(veff)  # original cumulative sum of velocity

            # even grid in velocity cumulative sum
            vc_new = np.linspace(np.min(vc_orig), np.max(vc_orig),
                                 len(vc_orig))

            for ii in range(0, nf):
                f = interp1d(vc_orig, arin[ii, :], kind='cubic')
                # Make sure the range is valid after rounding
                if max(vc_new) > max(vc_orig):
                    vc_new[np.argmax(vc_new)] = max(vc_orig)
                if min(vc_new) < min(vc_orig):
                    vc_new[np.argmin(vc_new)] = min(vc_orig)
                arout[ii, :] = f(vc_new)
            if hasattr(self, 'lamdyn'):
                for ii in range(0, nf2):
                    f = interp1d(vc_orig, arin2[ii, :], kind='cubic')
                    # Make sure the range is valid after rounding
                    arout2[ii, :] = f(vc_new)
            self.veff_ra = veff_ra
            self.veff_dec = veff_dec
            self.vdyn = arout
            if hasattr(self, 'lamdyn'):
                self.vlamdyn = arout2

        if 'trap' in scale or trap:
            dyn = cp(self.dyn)
            dyn -= np.mean(dyn)
            nf = np.shape(dyn)[0]
            nt = np.shape(dyn)[1]
            if window is not None:
                # Window the dynamic spectrum
                if window == 'hanning':
                    cw = np.hanning(np.floor(window_frac*nt))
                    sw = np.hanning(np.floor(window_frac*nf))
                elif window == 'hamming':
                    cw = np.hamming(np.floor(window_frac*nt))
                    sw = np.hamming(np.floor(window_frac*nf))
                elif window == 'blackman':
                    cw = np.blackman(np.floor(window_frac*nt))
                    sw = np.blackman(np.floor(window_frac*nf))
                elif window == 'bartlett':
                    cw = np.bartlett(np.floor(window_frac*nt))
                    sw = np.bartlett(np.floor(window_frac*nf))
                else:
                    print('Window unknown.. Please add it!')
                chan_window = np.insert(cw, int(np.ceil(len(cw)/2)),
                                        np.ones([nt-len(cw)]))
                subint_window = np.insert(sw, int(np.ceil(len(sw)/2)),
                                          np.ones([nf-len(sw)]))
                dyn = np.multiply(chan_window, dyn)
                dyn = np.transpose(np.multiply(subint_window,
                                               np.transpose(dyn)))
            arin = dyn  # input array
            nf, nt = np.shape(arin)
            scalefrac = 1/(max(self.freqs)/min(self.freqs))
            timestep = max(self.times)*(1 - scalefrac)/(nf + 1)  # time step
            trapdyn = np.empty(shape=np.shape(arin))
            for ii in range(0, nf):
                idyn = arin[ii, :]
                maxtime = max(self.times)-(nf-(ii+1))*timestep
                # How many times to resample to, for a given frequency
                inddata = np.argwhere(self.times <= maxtime)
                # How many trailing zeros to add
                indzeros = np.argwhere(self.times > maxtime)
                # Interpolate line
                newline = np.interp(
                    np.linspace(min(self.times), max(self.times),
                                len(inddata)), self.times, idyn)

                newline = list(newline) + list(np.zeros(np.shape(indzeros)))
                trapdyn[ii, :] = newline
            self.trapdyn = trapdyn

    def info(self):
        """
        Print properties of object
        """

        print("\t OBSERVATION PROPERTIES\n")
        print("filename:\t\t\t{0}".format(self.name))
        print("MJD:\t\t\t\t{0}".format(self.mjd))
        print("Centre frequency (MHz):\t\t{0}".format(self.freq))
        print("Bandwidth (MHz):\t\t{0}".format(self.bw))
        print("Channel bandwidth (MHz):\t{0}".format(self.df))
        print("Integration time (s):\t\t{0}".format(self.tobs))
        print("Subintegration time (s):\t{0}".format(self.dt))
        return


class BasicDyn():

    def __init__(self, dyn, name="BasicDyn", header=["BasicDyn"], times=[],
                 freqs=[], nchan=None, nsub=None, bw=None, df=None,
                 freq=None, tobs=None, dt=None, mjd=60000):
        """
        Define a basic dynamic spectrum object from an array of fluxes
            and other variables, which can then be passed to the dynspec
            class to access its functions with:
        BasicDyn_Object = BasicDyn(dyn)
        Dynspec_Object = Dynspec(BasicDyn_Object)

        Parameters
        ----------
        dyn : 2D array
            The dynamic spectrum.
        name : str, optional
            Name of the dynamic spectrum. The default is "BasicDyn".
        header : list of str, optional
            Header for the object. The default is ["BasicDyn"].
        times : 1D array, optional
            Time axis. The default is [].
        freqs : 1D array, optional
            Frequency axis. The default is [].
        nchan : int, optional
            Number of frequency channels. The default is None.
        nsub : int, optional
            Number of sub-integrations. The default is None.
        bw : float, optional
            Observation bandwidth. The default is None.
        df : float, optional
            Frequncy channel width. The default is None.
        freq : float, optional
            Observation frequency. The default is None.
        tobs : float, optional
            Observation time duration. The default is None.
        dt : float, optional
            Sub-integration duration. The default is None.
        mjd : float, optional
            MJD of observation. The default is None.

        Raises
        ------
        ValueError
            If the time or frequency axes are left unspecified.

        """

        # Set parameters from input
        if times.size == 0 or freqs.size == 0:
            raise ValueError('must input array of times and frequencies')
        self.name = name
        self.header = header
        self.times = times  # times should be the start times of each bin
        self.freqs = freqs
        self.nchan = nchan if nchan is not None else len(freqs)
        self.nsub = nsub if nsub is not None else len(times)
        self.bw = bw if bw is not None else np.ptp(freqs)
        self.df = df if df is not None else np.mean(np.abs(np.diff(freqs)))
        self.freq = freq if freq is not None else np.mean(np.unique(freqs))
        self.dt = dt if dt is not None else np.mean(np.abs(np.diff(times)))
        self.tobs = tobs if tobs is not None else np.ptp(times) + dt
        self.mjd = mjd
        self.dyn = dyn
        return


class MatlabDyn():

    def __init__(self, matfilename):
        """
        Imports simulated dynamic spectra from Matlab code by
            Coles et al. (2010)

        Parameters
        ----------
        matfilename : str
            Path to the mat file.

        Raises
        ------
        NameError
            If variables "spi" or "dlam" are missing from the mat file.

        """

        self.matfile = loadmat(matfilename)  # reads matfile to a dictionary
        try:
            self.dyn = self.matfile['spi']
        except NameError:
            raise NameError('No variable named "spi" found in mat file')

        try:
            dlam = float(self.matfile['dlam'])
        except NameError:
            raise NameError('No variable named "dlam" found in mat file')
        # Set parameters from input
        self.name = matfilename.split()[0]
        self.header = [self.matfile['__header__'], ["Dynspec loaded \
                       from Matfile {}".format(matfilename)]]
        self.dt = 2.7*60
        self.freq = 1400
        self.nsub = int(np.shape(self.dyn)[0])
        self.nchan = int(np.shape(self.dyn)[1])
        lams = np.linspace(1, 1+dlam, self.nchan)
        freqs = np.divide(1, lams)
        self.freqs = self.freq*np.linspace(np.min(freqs), np.max(freqs),
                                           self.nchan)
        self.bw = max(self.freqs) - min(self.freqs)
        self.times = self.dt*np.arange(0, self.nsub)
        self.df = self.bw/self.nchan
        self.tobs = float(self.times[-1] - self.times[0])
        self.mjd = 60000.0  # dummy.. Not needed
        self.dyn = np.transpose(self.dyn)

        return


class SimDyn():

    def __init__(self, sim):
        """
        Imports Simulation() object from scint_sim to Dynspec class

        Parameters
        ----------
        sim : Simulation object
            The simulated dynamic spectrum.

        """

        self.name =\
            'sim:mb2={0}_ar={1}_psi={2}_dlam={3}'.format(sim.mb2, sim.ar,
                                                         sim.psi, sim.dlam)
        if sim.lamsteps:
            self.name += ',lamsteps'

        self.header = self.header
        self.dyn = sim.spi
        dlam = sim.dlam

        self.dt = sim.dt
        self.freq = sim.freq
        self.mjd = sim.mjd
        self.nsub = int(np.shape(self.dyn)[0])
        self.nchan = int(np.shape(self.dyn)[1])
        lams = np.linspace(1, 1+dlam, self.nchan)
        freqs = np.divide(1, lams)
        self.freqs = self.freq*np.linspace(np.min(freqs), np.max(freqs),
                                           self.nchan)
        self.bw = max(self.freqs) - min(self.freqs)
        self.times = self.dt*np.arange(0, self.nsub)
        self.df = self.bw/self.nchan
        self.tobs = self.nsub * self.dt
        self.dyn = np.transpose(self.dyn)
        return


class HoloDyn():

    def __init__(self, holofile, imholofile=None, df=1, dt=1, fmin=0, mjd=0):
        """
        Imports model dynamic spectrum from holography code of
            Walker et al. (2008).

        Parameters
        ----------
        holofile : str
            Path to fits file of the real component of the dynamic spectrum.
        imholofile : str, optional
            Path to fits file of the imaginary component of the dynamic
            spectrum. The default is None.
        df : float, optional
            Frequncy channel width. The default is 1.
        dt : float, optional
            Sub-integration duration. The default is None.
        fmin : float, optional
            Frequency of the lowest-frequency channel. The default is 0.
        mjd : float, optional
            MJD of observation. The default is None.

        """

        from astropy.io import fits
        redata_hdu = fits.open(holofile)
        redata = redata_hdu[0].data
        if imholofile is not None:
            imdata_hdu = fits.open(imholofile)
            imdata = imdata_hdu[0].data
        else:
            imdata = np.zeros(np.shape(redata))
        dynt = redata + 1j * imdata
        dynt = np.abs(dynt)

        # Set parameters from input
        self.dyn = np.flip(np.transpose(np.flip(dynt, axis=0)), axis=1)
        self.name = os.path.basename(holofile)
        self.header = self.name
        self.freqs = (np.linspace(0, len(self.dyn), len(self.dyn)) * df) + fmin
        self.times = np.linspace(0, len(self.dyn[0]), len(self.dyn[0])) * dt
        self.nchan = len(self.freqs)
        self.nsub = len(self.times)
        self.bw = abs(max(self.freqs)) - abs(min(self.freqs))
        self.tobs = max(self.times)
        self.df = df
        self.dt = dt
        self.freq = np.mean(np.unique(self.freqs))
        self.mjd = mjd
        return


def sort_dyn(dynfiles, outdir=None, min_nsub=10, min_nchan=50, min_tsub=10,
             min_freq=0, max_freq=5000, verbose=True, max_frac_bw=2):
    """
    Sorts list of dynamic spectra into good and bad files based on some
        user-defined conditions

    Parameters
    ----------
    dynfiles : list of str
        List of paths to the dynamic spectrum files.
    outdir : str, optional
        Directory in which to save the sorted lists. The default is None.
    min_nsub : int, optional
        Minimum number of sub-integrations. The default is 10.
    min_nchan : int, optional
        Minimum number of frequency channels. The default is 50.
    min_tsub : float, optional
        Minimum observation time duration in minutes. The default is 10.
    min_freq : float, optional
        Minimum observation frequency in MHz. The default is 0.
    max_freq : float, optional
        Maximum observation frequency in MHz. The default is 5000.
    verbose : bool, optional
        Print all the things. The default is True.
    max_frac_bw : float, optional
        Maximum ratio of the bandwidth and observation frequency. The default
        is 2.

    """

    if verbose:
        print("Sorting dynspec files in {0}".format(split(dynfiles[0])[0]))
        n_files = len(dynfiles)
        file_count = 0
    if outdir is None:
        outdir, dummy = split(dynfiles[0])  # path of first dynspec
    bad_files = open(outdir+'/bad_files.txt', 'w')
    good_files = open(outdir+'/good_files.txt', 'w')
    bad_files.write("FILENAME\t REASON\n")
    for dynfile in dynfiles:
        if verbose:
            file_count += 1
            print("{0}/{1}\t{2}".format(file_count, n_files,
                  split(dynfile)[1]))
        # Read in dynamic spectrum
        dyn = Dynspec(filename=dynfile, verbose=False, process=False)
        if dyn.freq > max_freq or dyn.freq < min_freq:
            # outside of frequency range
            if dyn.freq < min_freq:
                message = 'freq<{0} '.format(min_freq)
            elif dyn.freq > max_freq:
                message = 'freq>{0}'.format(max_freq)
            bad_files.write("{0}\t{1}\n".format(dynfile, message))
            continue
        if dyn.bw/dyn.freq > max_frac_bw:
            # bandwidth too large
            bad_files.write("{0}\t frac_bw>{1}\n".format(dynfile, max_frac_bw))
            continue
        # Start processing
        dyn.trim_edges()  # remove band edges
        if dyn.nchan < min_nchan or dyn.nsub < min_nsub:
            # skip if not enough channels/subints
            message = ''
            if dyn.nchan < min_nchan:
                message += 'nchan<{0} '.format(min_nchan)
            if dyn.nsub < min_nsub:
                message += 'nsub<{0}'.format(min_nsub)
            bad_files.write("{0}\t {1}\n".format(dynfile, message))
            continue
        elif dyn.tobs < 60*min_tsub:
            # skip if observation too short
            bad_files.write("{0}\t tobs<{1}\n".format(dynfile, min_tsub))
            continue
        dyn.refill()  # linearly interpolate zero values
        dyn.correct_dyn()  # correct for bandpass and gain variation
        dyn.calc_sspec()  # calculate secondary spectrum
        # report error and proceed
        if np.isnan(dyn.sspec).all():  # skip if secondary spectrum is all nan
            bad_files.write("{0}\t sspec_isnan\n".format(dynfile))
            continue
        # Passed all tests so far - write to good_files.txt!
        good_files.write("{0}\n".format(dynfile))
    bad_files.close()
    good_files.close()
    return<|MERGE_RESOLUTION|>--- conflicted
+++ resolved
@@ -1534,11 +1534,7 @@
             print(f'Zero paddings: {self.npad}')
             print(f'Fitting Procedure: {self.thetatheta_proc}')
 
-<<<<<<< HEAD
-    def thetatheta_single(self, cf=0, ct=0,fname=None,verbose=False,plot=True,arrays=False):
-=======
     def thetatheta_single(self, cf=0, ct=0, fname=None, verbose=False):
->>>>>>> 362f40b4
         """
         Run theta-theta on a single chunk for diagnostics.
 
@@ -1627,32 +1623,6 @@
 
             # Record curvauture fit and error
             eta_fit = popt[1]*u.us/u.mHz**2
-<<<<<<< HEAD
-            eta_sig = np.sqrt((eigs_fit - thth.chi_par(etas_fit.value, *popt)).std() / np.abs(popt[0]))*u.us/u.mHz**2
-        except:
-            ## Return NaN for curvautre and error if fitting fails
-            popt=None
-            eta_fit=np.nan
-            eta_sig=np.nan
-
-        ## Plotting
-        if plot:
-            try:
-                # Create diagnostic plots where requested
-                thth.PlotFunc(np.nan_to_num(dspec2)+mn,time2,freq2,CS,fd,tau,edges,eta_fit,eta_sig,etas,eigs,etas_fit,popt)
-                if fname:
-                    plt.savefig(fname)
-            except Exception as e:
-                print(f"Plotting Error :{e}",flush=True)
-                plt.figure()
-                plt.plot(etas,eigs)
-                plt.xlabel(r'$\eta~\left(\rm{s}^3\right)$')
-                plt.ylabel(r'Eigenvalue')
-        if arrays:
-            return(etas,eigs,popt)
-
-    def fit_thetatheta(self,verbose=False,plot=False,pool=None,time_avg=False):
-=======
             eta_sig = np.sqrt((eigs_fit - thth.chi_par(etas_fit.value,
                               *popt)).std() / np.abs(popt[0]))*u.us/u.mHz**2
         except Exception as e:
@@ -1663,23 +1633,24 @@
             eta_fit = np.nan
             eta_sig = np.nan
 
-        # Plotting
-        try:
-            # Create diagnostic plots where requested
-            thth.PlotFunc(np.nan_to_num(dspec2)+mn, time2, freq2, CS, fd, tau,
-                          edges, eta_fit, eta_sig, etas, eigs, etas_fit, popt)
-            if fname:
-                plt.savefig(fname)
-        except Exception as e:
-            print(f"Plotting Error :{e}", flush=True)
-            plt.figure()
-            plt.plot(etas, eigs)
-            plt.xlabel(r'$\eta~\left(\rm{s}^3\right)$')
-            plt.ylabel(r'Eigenvalue')
-        return (etas, eigs, popt)
-
-    def fit_thetatheta(self, verbose=False, plot=False, pool=None):
->>>>>>> 362f40b4
+        ## Plotting
+        if plot:
+            try:
+                # Create diagnostic plots where requested
+                thth.PlotFunc(np.nan_to_num(dspec2)+mn, time2, freq2, CS, fd, tau,
+                              edges, eta_fit, eta_sig, etas, eigs, etas_fit, popt)
+                if fname:
+                    plt.savefig(fname)
+            except Exception as e:
+                print(f"Plotting Error :{e}", flush=True)
+                plt.figure()
+                plt.plot(etas,eigs)
+                plt.xlabel(r'$\eta~\left(\rm{s}^3\right)$')
+                plt.ylabel(r'Eigenvalue')
+        if arrays:
+            return(etas,eigs,popt)
+
+    def fit_thetatheta(self, verbose=False, plot=False, pool=None, time_avg=False):
         """
         Loop theta-theta over all fitting chunks and fits for the global
         curvature evolution.
@@ -1741,7 +1712,6 @@
                 res = pool.map(thth.single_search, pars)
             for cf in range(self.ncf_fit):
                 for ct in range(self.nct_fit):
-<<<<<<< HEAD
                     self.eta_evo[cf,ct]=res[cf*self.nct_fit+ct][0]
                     self.eta_evo_err[cf,ct]=res[cf*self.nct_fit+ct][1]
         if time_avg:
@@ -1749,25 +1719,20 @@
             eta_count = np.nansum(self.eta_evo,1)/eta_avg
             avg_err = np.nanstd(self.eta_evo,1)/np.sqrt(eta_count-1)
             tofit =  np.isfinite(eta_avg)*np.isfinite(avg_err)
-            A = (np.sum(eta_avg[tofit] / (self.f0s * avg_err)[tofit] ** 2)/ np.sum(1 / ((self.f0s**2) * avg_err)[tofit] ** 2)).to(u.s**3 * u.MHz**2)
+            A = (np.sum(eta_avg[tofit] / (self.f0s * 
+                                          avg_err)[tofit] ** 2) /
+                np.sum(1 / (self.f0s**2 * avg_err)[tofit] ** 2)).to(u.s**3 * u.MHz**2)
             A_err = np.sqrt(1 / np.sum(2 / ((self.f0s**2) * avg_err)[tofit] ** 2)).to(u.s**3 * u.MHz**2)
         else:
             tofit =  np.isfinite(self.eta_evo)*np.isfinite(self.eta_evo_err)
-            A = (np.sum(self.eta_evo[tofit] / (self.f0s[:,np.newaxis] * self.eta_evo_err)[tofit] ** 2)/ np.sum(1 / ((self.f0s[:,np.newaxis]**2) * self.eta_evo_err)[tofit] ** 2)).to(u.s**3 * u.MHz**2)
-            A_err = np.sqrt(1 / np.sum(2 / ((self.f0s[:,np.newaxis]**2) * self.eta_evo_err)[tofit] ** 2)).to(u.s**3 * u.MHz**2)
-=======
-                    self.eta_evo[cf, ct] = res[cf*self.nct_fit+ct][0]
-                    self.eta_evo_err[cf, ct] = res[cf*self.nct_fit+ct][1]
-        tofit = np.isfinite(self.eta_evo)*np.isfinite(self.eta_evo_err)
-        A = (np.sum(self.eta_evo[tofit] / (self.f0s[:, np.newaxis] *
-                                           self.eta_evo_err)[tofit] ** 2) /
-             np.sum(1 / ((self.f0s[:, np.newaxis]**2) *
-                         self.eta_evo_err)[tofit] ** 2)).to(u.s**3 * u.MHz**2)
-        A_err = np.sqrt(
-            1 / np.sum(2 /
-                       ((self.f0s[:, np.newaxis]**2) *
-                        self.eta_evo_err)[tofit] ** 2)).to(u.s**3 * u.MHz**2)
->>>>>>> 362f40b4
+            A = (np.sum(self.eta_evo[tofit] / (self.f0s[:, np.newaxis] *
+                                               self.eta_evo_err)[tofit] ** 2) /
+                np.sum(1 / ((self.f0s[:, np.newaxis]**2) *
+                            self.eta_evo_err)[tofit] ** 2)).to(u.s**3 * u.MHz**2)
+            A_err = np.sqrt(
+                1 / np.sum(2 /
+                           ((self.f0s[:, np.newaxis]**2) *
+                            self.eta_evo_err)[tofit] ** 2)).to(u.s**3 * u.MHz**2)
         self.ththeta = A/self.fref**2
         self.ththetaerr = A_err/self.fref**2
 
@@ -1777,24 +1742,15 @@
                 thth.errString(self.ththeta*(fr/np.floor(fr))**2,
                                self.ththetaerr*(fr/np.floor(fr))**2)
             plt.figure()
-<<<<<<< HEAD
             if time_avg:
-                plt.errorbar(self.f0s.value,eta_avg,yerr=avg_err,fmt='.')
+                plt.errorbar(self.f0s.value, eta_avg, yerr=avg_err, fmt='.')
             else:
-                plt.errorbar(np.ravel(self.f0s.value[:,np.newaxis]*np.ones(self.eta_evo.shape)),
-                            np.ravel(self.eta_evo.value),
-                            yerr=np.ravel(self.eta_evo_err.value),fmt='.')
+                plt.errorbar(np.ravel(self.f0s.value[:,np.newaxis] *
+                                      np.ones(self.eta_evo.shape)),
+                             np.ravel(self.eta_evo.value),
+                             yerr=np.ravel(self.eta_evo_err.value), fmt='.')
             plt.plot(self.f0s,A/self.f0s**2,label = r'$\eta_{%s}$ = %s $\pm$ %s $s^3$' %
             (np.floor(self.fref),fit_string, err_string))
-=======
-            plt.errorbar(np.ravel(self.f0s.value[:, np.newaxis] *
-                                  np.ones(self.eta_evo.shape)),
-                         np.ravel(self.eta_evo.value),
-                         yerr=np.ravel(self.eta_evo_err.value), fmt='.')
-            plt.plot(self.f0s, A/self.f0s**2,
-                     label=r'$\eta_{%s}$ = %s $\pm$ %s $s^3$' %
-                     (np.floor(fr), fit_string, err_string))
->>>>>>> 362f40b4
             plt.xlabel(r'$\rm{Freq}~\left(\rm{MHz}\right)$')
             plt.ylabel(r'$\eta~\left(\rm{s}^3\right)$')
             plt.legend()
